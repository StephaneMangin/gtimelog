"""An application for keeping track of your time."""

# Default to new-style classes.
__metaclass__ = type

import os
import sys
import errno
import codecs
import signal
import logging
import datetime
import tempfile

import gtimelog


log = logging.getLogger('gtimelog')


try:
    unicode
except NameError:
    unicode = str

import gi
gi.require_version('Gtk', '3.0')
from gi.repository import GObject, GLib, Gdk, Gio, Gtk, Pango

try:
    from gi.repository import AppIndicator3
    have_app_indicator = True
except ImportError:
    have_app_indicator = False

from gtimelog import __version__


# This is to let people run GTimeLog without having to install it
resource_dir = os.path.dirname(os.path.realpath(__file__))
ui_file = os.path.join(resource_dir, "gtimelog.ui")
icon_file_bright = os.path.join(resource_dir, "gtimelog-small-bright.png")
icon_file_dark = os.path.join(resource_dir, "gtimelog-small.png")

# This is for distribution packages
if not os.path.exists(ui_file):
    ui_file = "/usr/share/gtimelog/gtimelog.ui"
if not os.path.exists(icon_file_dark):
    icon_file_dark = "/usr/share/pixmaps/gtimelog-small.png"
if not os.path.exists(icon_file_bright):
    icon_file_bright = "/usr/share/pixmaps/gtimelog-small-bright.png"


from gtimelog.settings import Settings
from gtimelog.timelog import (
    format_duration, uniq,
    Reports, TimeLog, TaskList, RemoteTaskList)


class IconChooser:
    """Picks the right icon for dark or bright panel backgrounds.

    Well, tries to pick it.  I couldn't find a way to determine the color of
    the panel, so I cheated by assuming it'll be the same as the color of
    the menu bar.  This is wrong for many popular themes, including:

    - Adwaita
    - Radiance
    - Ambiance

    which is why I have to maintain a list of per-theme overrides.
    """

    icon_for_background = dict(
        # We want sufficient contrast, so:
        # - use dark icon for bright backgrounds
        # - use bright icon for dark backgrounds
        bright=icon_file_dark,
        dark=icon_file_bright,
    )

    theme_overrides = {
        # when the menu bar color logic gets this wrong
        'Adwaita': 'dark',  # but probably only under gnome-shell
        'Ambiance': 'dark',
        'Radiance': 'bright',
    }

    @property
    def icon_name(self):
        theme_name = self.get_gtk_theme()
        background = self.get_background()
        if theme_name in self.theme_overrides:
            background = self.theme_overrides[theme_name]
            log.debug('Overriding background to %s for %s', background, theme_name)
        filename = self.icon_for_background[background]
        log.debug('For %s background picking icon %s', background, filename)
        return filename

    def get_gtk_theme(self):
        theme_name = Gtk.Settings.get_default().props.gtk_theme_name
        log.debug('GTK+ theme: %s', theme_name)
        override = os.environ.get('GTK_THEME')
        if override:
            log.debug('GTK_THEME overrides the theme to %s', override)
            theme_name = override.partition(':')[0]
        return theme_name

    def get_background(self):
        menu_bar = Gtk.MenuBar()
        # need to hold a reference to menu_bar to avoid LP#1016212
        style = menu_bar.get_style_context()
        color = style.get_color(Gtk.StateFlags.NORMAL)
        value = (color.red + color.green + color.blue) / 3
        background = 'bright' if value >= 0.5 else 'dark'
        log.debug('Menu bar color: (%.3g, %.3g, %.3g), averages to %.3g (%s)',
                  color.red, color.green, color.blue, value, background)
        return background


class SimpleStatusIcon(IconChooser):
    """Status icon for gtimelog in the notification area."""

    def __init__(self, gtimelog_window):
        self.gtimelog_window = gtimelog_window
        self.timelog = gtimelog_window.timelog
        self.trayicon = None
        self.icon = Gtk.StatusIcon.new_from_file(self.icon_name)
        self.last_tick = False
        self.tick()
        self.icon.connect('activate', self.on_activate)
        self.icon.connect('popup-menu', self.on_popup_menu)
        self.gtimelog_window.main_window.connect(
            'style-updated', self.on_style_set)
        GLib.timeout_add_seconds(1, self.tick)
        self.gtimelog_window.entry_watchers.append(self.entry_added)
        self.gtimelog_window.tray_icon = self

    def on_style_set(self, *args):
        """The user chose a different theme."""
        self.icon.set_from_file(self.icon_name)

    def on_activate(self, widget):
        """The user clicked on the icon."""
        self.gtimelog_window.toggle_visible()

    def on_popup_menu(self, widget, button, activate_time):
        """The user clicked on the icon."""
        tray_icon_popup_menu = self.gtimelog_window.tray_icon_popup_menu
        tray_icon_popup_menu.popup(
            None, None, Gtk.StatusIcon.position_menu,
            self.icon, button, activate_time)

    def entry_added(self, entry):
        """An entry has been added."""
        self.tick()

    def tick(self):
        """Tick every second."""
        self.icon.set_tooltip_text(self.tip())
        return True

    def tip(self):
        """Compute tooltip text."""
        # NB: returns UTF-8 text instead of Unicode on Python 2.  This
        # seems to be harmless for now.
        current_task = self.gtimelog_window.task_entry.get_text()
        if not current_task:
            current_task = 'nothing'
        tip = 'GTimeLog: working on {0}'.format(current_task)
        total_work, total_slacking = self.timelog.window.totals()
        tip += '\nWork done today: {0}'.format(format_duration(total_work))
        time_left = self.gtimelog_window.time_left_at_work(total_work)
        if time_left is not None:
            if time_left < datetime.timedelta(0):
                time_left = datetime.timedelta(0)
            tip += '\nTime left at work: {0}'.format(
                format_duration(time_left))
        return tip


class AppIndicator(IconChooser):
    """Ubuntu's application indicator for gtimelog."""

    def __init__(self, gtimelog_window):
        self.gtimelog_window = gtimelog_window
        self.timelog = gtimelog_window.timelog
        self.indicator = None
        if have_app_indicator:
            self.indicator = AppIndicator3.Indicator.new(
                'gtimelog', self.icon_name, AppIndicator3.IndicatorCategory.APPLICATION_STATUS)
            self.indicator.set_status(AppIndicator3.IndicatorStatus.ACTIVE)
            self.indicator.set_menu(gtimelog_window.app_indicator_menu)
            self.gtimelog_window.tray_icon = self
            self.gtimelog_window.main_window.connect(
                'style-updated', self.on_style_set)

    def on_style_set(self, *args):
        """The user chose a different theme."""
        self.indicator.set_icon(self.icon_name)


class MainWindow:
    """Main application window."""

    # URL to use for Help -> Online Documentation.
    help_url = "http://mg.pov.lt/gtimelog"

    def __init__(self, timelog, settings, tasks):
        """Create the main window."""
        self.timelog = timelog
        self.settings = settings
        self.tasks = tasks
        self.tray_icon = None
        self.last_tick = None
        self.footer_mark = None
        # Try to prevent timer routines mucking with the buffer while we're
        # mucking with the buffer.  Not sure if it is necessary.
        self.lock = False
        # I'm representing a tristate with two booleans (for config file
        # backwards compat), let's normalize nonsensical states.
        self.chronological = (settings.chronological
                              and not settings.summary_view)
        self.summary_view = settings.summary_view
        self.show_tasks = settings.show_tasks
        self.looking_at_date = None
        self.entry_watchers = []
        self._init_ui()

    def _init_ui(self):
        """Initialize the user interface."""
        builder = Gtk.Builder()
        builder.add_from_file(ui_file)
        # Set initial state of menu items *before* we hook up signals
        chronological_menu_item = builder.get_object('chronological')
        chronological_menu_item.set_active(self.chronological)
        summary_menu_item = builder.get_object('summary')
        summary_menu_item.set_active(self.summary_view)
        show_task_pane_item = builder.get_object('show_task_pane')
        show_task_pane_item.set_active(self.show_tasks)
        # Now hook up signals.
        builder.connect_signals(self)
        # Store references to UI elements we're going to need later
        self.app_indicator_menu = builder.get_object('app_indicator_menu')
        self.appind_show = builder.get_object('appind_show')
        self.tray_icon_popup_menu = builder.get_object('tray_icon_popup_menu')
        self.tray_show = builder.get_object('tray_show')
        self.tray_hide = builder.get_object('tray_hide')
        self.tray_show.hide()
        self.about_dialog = builder.get_object('about_dialog')
        self.about_dialog_ok_btn = builder.get_object('ok_button')
        self.about_dialog_ok_btn.connect('clicked', self.close_about_dialog)
        self.about_text = builder.get_object('about_text')
        self.about_text.set_markup(
            self.about_text.get_label() % dict(version=__version__))
        self.calendar_dialog = builder.get_object('calendar_dialog')
        self.calendar = builder.get_object('calendar')
        self.calendar.connect(
            'day_selected_double_click',
            self.on_calendar_day_selected_double_click)
        self.two_calendar_dialog = builder.get_object('two_calendar_dialog')
        self.calendar1 = builder.get_object('calendar1')
        self.calendar2 = builder.get_object('calendar2')
        self.main_window = builder.get_object('main_window')
        self.main_window.connect('delete_event', self.delete_event)
        self.current_view_label = builder.get_object('current_view_label')
        self.log_view = builder.get_object('log_view')
        self.set_up_log_view_columns()
        self.task_pane = builder.get_object('task_list_pane')
        if not self.show_tasks:
            self.task_pane.hide()
        self.task_pane_info_label = builder.get_object('task_pane_info_label')
        self.tasks.loading_callback = self.task_list_loading
        self.tasks.loaded_callback = self.task_list_loaded
        self.tasks.error_callback = self.task_list_error
        self.task_list = builder.get_object('task_list')
        self.task_store = Gtk.TreeStore(str, str)
        self.task_list.set_model(self.task_store)
        column = Gtk.TreeViewColumn('Task', Gtk.CellRendererText(), text=0)
        self.task_list.append_column(column)
        self.task_list.connect('row_activated', self.task_list_row_activated)
        self.task_list_popup_menu = builder.get_object('task_list_popup_menu')
        self.task_list.connect_object(
            'button_press_event',
            self.task_list_button_press,
            self.task_list_popup_menu)
        task_list_edit_menu_item = builder.get_object('task_list_edit')
        if not self.settings.edit_task_list_cmd:
            task_list_edit_menu_item.set_sensitive(False)
        self.time_label = builder.get_object('time_label')
        self.task_entry = builder.get_object('task_entry')
        self.task_entry.connect('changed', self.task_entry_changed)
        self.task_entry.connect('key_press_event', self.task_entry_key_press)
        self.add_button = builder.get_object('add_button')
        self.add_button.connect('clicked', self.add_entry)
        buffer = self.log_view.get_buffer()
        self.log_buffer = buffer
        buffer.create_tag('today', foreground='#204a87')  # Tango dark blue
        buffer.create_tag('duration', foreground='#ce5c00')  # Tango dark orange
        buffer.create_tag('time', foreground='#4e9a06')  # Tango dark green
        buffer.create_tag('slacking', foreground='gray')
        self.set_up_task_list()
        self.set_up_completion()
        self.set_up_history()
        self.populate_log()
        self.update_show_checkbox()
        self.tick(True)
        GLib.timeout_add_seconds(1, self.tick)

    def quit(self):
        self.main_window.destroy()

    def set_up_log_view_columns(self):
        """Set up tab stops in the log view."""
        # we can't get a Pango context for unrealized widgets
        self.log_view.realize()
        pango_context = self.log_view.get_pango_context()
        em = pango_context.get_font_description().get_size()
        tabs = Pango.TabArray.new(2, False)
        tabs.set_tab(0, Pango.TabAlign.LEFT, 9 * em)
        tabs.set_tab(1, Pango.TabAlign.LEFT, 12 * em)
        self.log_view.set_tabs(tabs)

    def w(self, text, tag=None):
        """Write some text at the end of the log buffer."""
        buffer = self.log_buffer
        if tag:
            buffer.insert_with_tags_by_name(buffer.get_end_iter(), text, tag)
        else:
            buffer.insert(buffer.get_end_iter(), text)

    def populate_log(self):
        """Populate the log."""
        self.lock = True
        buffer = self.log_buffer
        buffer.set_text('')
        if self.footer_mark is not None:
            buffer.delete_mark(self.footer_mark)
            self.footer_mark = None
        if self.looking_at_date is None:
            today = self.timelog.day
            window = self.timelog.window
        else:
            today = self.looking_at_date
            window = self.timelog.window_for_day(today)
        today = "{:%A, %Y-%m-%d} (week {:0>2})".format(today,
                                                       today.isocalendar()[1])
        self.current_view_label.set_text(today)
        if self.chronological:
            for item in window.all_entries():
                self.write_item(item)
        elif self.summary_view:
            entries, totals = window.categorized_work_entries()
            no_cat = totals.pop(None, None)
            if no_cat is not None:
                self.write_group('no category', no_cat)
            for category, duration in sorted(totals.items()):
                self.write_group(category, duration)
            where = buffer.get_end_iter()
            where.backward_cursor_position()
            buffer.place_cursor(where)
        else:
            work, slack = window.grouped_entries()
            for start, entry, duration in work + slack:
                self.write_group(entry, duration)
            where = buffer.get_end_iter()
            where.backward_cursor_position()
            buffer.place_cursor(where)
        self.add_footer()
        self.scroll_to_end()
        self.lock = False

    def delete_footer(self):
        buffer = self.log_buffer
        buffer.delete(
            buffer.get_iter_at_mark(self.footer_mark), buffer.get_end_iter())
        buffer.delete_mark(self.footer_mark)
        self.footer_mark = None

    def add_footer(self):
        buffer = self.log_buffer
        self.footer_mark = buffer.create_mark(
            'footer', buffer.get_end_iter(), True)
        window = self.daily_window(self.looking_at_date)
        total_work, total_slacking = window.totals()
        weekly_window = self.weekly_window(self.looking_at_date)
        week_total_work, week_total_slacking = weekly_window.totals()
        work_days_this_week = weekly_window.count_days()

        self.w('\n')
        self.w('Total work done: ')
        self.w(format_duration(total_work), 'duration')
        self.w(' (')
        self.w(format_duration(week_total_work), 'duration')
        self.w(' this week')
        if work_days_this_week:
            per_diem = week_total_work / work_days_this_week
            self.w(', ')
            self.w(format_duration(per_diem), 'duration')
            self.w(' per day')
        self.w(')\n')
        self.w('Total slacking: ')
        self.w(format_duration(total_slacking), 'duration')
        self.w(' (')
        self.w(format_duration(week_total_slacking), 'duration')
        self.w(' this week')
        if work_days_this_week:
            per_diem = week_total_slacking / work_days_this_week
            self.w(', ')
            self.w(format_duration(per_diem), 'duration')
            self.w(' per day')
        self.w(')\n')

        if self.looking_at_date is None:
            time_left = self.time_left_at_work(total_work)
        else:
            time_left = None
        if time_left is not None:
            time_to_leave = datetime.datetime.now() + time_left
            if time_left < datetime.timedelta(0):
                time_left = datetime.timedelta(0)
            self.w('Time left at work: ')
            self.w(format_duration(time_left), 'duration')
            self.w(' (till ')
            self.w(time_to_leave.strftime('%H:%M'), 'time')
            self.w(')')

        if self.settings.show_office_hours and self.looking_at_date is None:
            self.w('\nAt office today: ')
            hours = datetime.timedelta(hours=self.settings.hours)
            total = total_slacking + total_work
            self.w("%s " % format_duration(total), 'duration')
            self.w('(')
            if total > hours:
                self.w(format_duration(total - hours), 'duration')
                self.w(' overtime')
            else:
                self.w(format_duration(hours - total), 'duration')
                self.w(' left')
            self.w(')')

    def time_left_at_work(self, total_work):
        """Calculate time left to work."""
        last_time = self.timelog.window.last_time()
        if last_time is None:
            return None
        now = datetime.datetime.now()
        # NB: works with UTF-8-encoded binary strings on Python 2.  This
        # seems harmless for now.
        current_task = self.task_entry.get_text()
        current_task_time = now - last_time
        if '**' in current_task:
            total_time = total_work
        else:
            total_time = total_work + current_task_time
        return datetime.timedelta(hours=self.settings.hours) - total_time

    def write_item(self, item):
        buffer = self.log_buffer
        start, stop, duration, tags, entry = item
        self.w(format_duration(duration), 'duration')
        period = '\t({0}-{1})\t'.format(
            start.strftime('%H:%M'), stop.strftime('%H:%M'))
        self.w(period, 'time')
        tag = ('slacking' if '**' in entry else None)
        self.w(entry + '\n', tag)
        where = buffer.get_end_iter()
        where.backward_cursor_position()
        buffer.place_cursor(where)

    def write_group(self, entry, duration):
        self.w(format_duration(duration), 'duration')
        tag = ('slacking' if '**' in entry else None)
        self.w('\t' + entry + '\n', tag)

    def scroll_to_end(self):
        buffer = self.log_view.get_buffer()
        end_mark = buffer.create_mark('end', buffer.get_end_iter())
        self.log_view.scroll_to_mark(end_mark, 0, False, 0, 0)
        buffer.delete_mark(end_mark)

    def set_up_task_list(self):
        """Set up the task list pane."""
        self.task_store.clear()
        for group_name, group_items in self.tasks.groups:
            t = self.task_store.append(None, [group_name, group_name + ': '])
            for item in group_items:
                if group_name == self.tasks.other_title:
                    task = item
                else:
                    task = group_name + ': ' + item
                self.task_store.append(t, [item, task])
        self.task_list.expand_all()

    def set_up_history(self):
        """Set up history."""
        self.history = self.timelog.history
        self.filtered_history = []
        self.history_pos = 0
        self.history_undo = ''
        if not self.have_completion:
            return
        self.completion_choices_as_set.clear()
        self.completion_choices.clear()
        for entry in self.history:
            if entry not in self.completion_choices_as_set:
                self.completion_choices.append([entry])
                self.completion_choices_as_set.add(entry)

    def set_up_completion(self):
        """Set up autocompletion."""
        if not self.settings.enable_gtk_completion:
            self.have_completion = False
            return
        self.have_completion = hasattr(Gtk, 'EntryCompletion')
        if not self.have_completion:
            return
<<<<<<< HEAD
        self.completion_choices = gtk.ListStore(str)
        self.completion_choices_as_set = set()
        completion = gtk.EntryCompletion()
=======
        self.completion_choices = Gtk.ListStore(str)
        self.completion_choices_as_set = set()
        completion = Gtk.EntryCompletion()
>>>>>>> 3ee6f1dc
        completion.set_model(self.completion_choices)
        completion.set_text_column(0)
        self.task_entry.set_completion(completion)

    def add_history(self, entry):
        """Add an entry to history."""
        self.history.append(entry)
        self.history_pos = 0
        if not self.have_completion:
            return
        if entry not in self.completion_choices_as_set:
            self.completion_choices.append([entry])
            self.completion_choices_as_set.add(entry)

    def jump_to_date(self, date):
        """Switch to looking at a given date"""
        if self.looking_at_date == date:
            return
        self.looking_at_date = date
        self.populate_log()

    def jump_to_today(self):
        """Switch to looking at today"""
        self.jump_to_date(None)

    def delete_event(self, widget, data=None):
        """Try to close the window."""
        if self.tray_icon:
            self.on_hide_activate()
            return True
        else:
            self.quit()
            return False

    def close_about_dialog(self, widget):
        """Ok clicked in the about dialog."""
        self.about_dialog.hide()

    def on_show_activate(self, widget=None):
        """Tray icon menu -> Show selected"""
        self.main_window.present()
        self.tray_show.hide()
        self.tray_hide.show()
        self.update_show_checkbox()

    def on_hide_activate(self, widget=None):
        """Tray icon menu -> Hide selected"""
        self.main_window.hide()
        self.tray_hide.hide()
        self.tray_show.show()
        self.update_show_checkbox()

    def update_show_checkbox(self):
        self.ignore_on_toggle_visible = True
        # This next line triggers both 'activate' and 'toggled' signals.
        self.appind_show.set_active(self.main_window.get_property('visible'))
        self.ignore_on_toggle_visible = False

    ignore_on_toggle_visible = False

    def on_toggle_visible(self, widget=None):
        """Application indicator menu -> Show GTimeLog"""
        if not self.ignore_on_toggle_visible:
            self.toggle_visible()

    def toggle_visible(self):
        """Toggle main window visibility."""
        if self.main_window.get_property('visible'):
            self.on_hide_activate()
        else:
            self.on_show_activate()

    def on_today_toolbutton_clicked(self, widget=None):
        """Toolbar: Back"""
        self.jump_to_today()

    def on_back_toolbutton_clicked(self, widget=None):
        """Toolbar: Back"""
        day = (self.looking_at_date or self.timelog.day)
        self.jump_to_date(day - datetime.timedelta(1))

    def on_forward_toolbutton_clicked(self, widget=None):
        """Toolbar: Forward"""
        day = (self.looking_at_date or self.timelog.day)
        day += datetime.timedelta(1)
        if day >= self.timelog.virtual_today():
            self.jump_to_today()
        else:
            self.jump_to_date(day)

    def on_quit_activate(self, widget):
        """File -> Quit selected"""
        self.quit()

    def on_about_activate(self, widget):
        """Help -> About selected"""
        self.about_dialog.show()

    def on_online_help_activate(self, widget):
        """Help -> Online Documentation selected"""
        import webbrowser
        webbrowser.open(self.help_url)

    def on_chronological_activate(self, widget):
        """View -> Chronological"""
        self.chronological = True
        self.summary_view = False
        self.populate_log()

    def on_grouped_activate(self, widget):
        """View -> Grouped"""
        self.chronological = False
        self.summary_view = False
        self.populate_log()

    def on_summary_activate(self, widget):
        """View -> Summary"""
        self.chronological = False
        self.summary_view = True
        self.populate_log()

    def daily_window(self, day=None):
        if not day:
            day = self.timelog.day
        return self.timelog.window_for_day(day)

    def on_daily_report_activate(self, widget):
        """File -> Daily Report"""
        reports = Reports(self.timelog.window)
        self.mail(reports.daily_report)

    def on_yesterdays_report_activate(self, widget):
        """File -> Daily Report for Yesterday"""
        day = self.timelog.day - datetime.timedelta(1)
        reports = Reports(self.timelog.window_for_day(day))
        self.mail(reports.daily_report)

    def on_previous_day_report_activate(self, widget):
        """File -> Daily Report for a Previous Day"""
        day = self.choose_date()
        if day:
            reports = Reports(self.timelog.window_for_day(day))
            self.mail(reports.daily_report)

    def choose_date(self):
        """Pop up a calendar dialog.

        Returns either a datetime.date, or None.
        """
        if self.calendar_dialog.run() == Gtk.ResponseType.OK:
            y, m1, d = self.calendar.get_date()
            day = datetime.date(y, m1 + 1, d)
        else:
            day = None
        self.calendar_dialog.hide()
        return day

    def choose_date_range(self):
        """Pop up a calendar dialog for a date range.

        Returns either a tuple with two datetime.date objects, or (None, None).
        """
        if self.two_calendar_dialog.run() == Gtk.ResponseType.OK:
            y1, m1, d1 = self.calendar1.get_date()
            y2, m2, d2 = self.calendar2.get_date()
            first = datetime.date(y1, m1 + 1, d1)
            second = datetime.date(y2, m2 + 1, d2)
        else:
            first = second = None
        self.two_calendar_dialog.hide()
        return (first, second)

    def on_calendar_day_selected_double_click(self, widget):
        """Double-click on a calendar day: close the dialog."""
        self.calendar_dialog.response(Gtk.ResponseType.OK)

    def weekly_window(self, day=None):
        if not day:
            day = self.timelog.day
        return self.timelog.window_for_week(day)

    def on_weekly_report_activate(self, widget):
        """File -> Weekly Report"""
        day = self.timelog.day
        reports = Reports(self.weekly_window(day=day))
        if self.settings.report_style == 'plain':
            report = reports.weekly_report_plain
        elif self.settings.report_style == 'categorized':
            report = reports.weekly_report_categorized
        else:
            report = reports.weekly_report_plain
        self.mail(report)

    def on_last_weeks_report_activate(self, widget):
        """File -> Weekly Report for Last Week"""
        day = self.timelog.day - datetime.timedelta(7)
        reports = Reports(self.weekly_window(day=day))
        if self.settings.report_style == 'plain':
            report = reports.weekly_report_plain
        elif self.settings.report_style == 'categorized':
            report = reports.weekly_report_categorized
        else:
            report = reports.weekly_report_plain
        self.mail(report)

    def on_previous_week_report_activate(self, widget):
        """File -> Weekly Report for a Previous Week"""
        day = self.choose_date()
        if day:
            reports = Reports(self.weekly_window(day=day))
            if self.settings.report_style == 'plain':
                report = reports.weekly_report_plain
            elif self.settings.report_style == 'categorized':
                report = reports.weekly_report_categorized
            else:
                report = reports.weekly_report_plain
            self.mail(report)

    def monthly_window(self, day=None):
        if not day:
            day = self.timelog.day
        return self.timelog.window_for_month(day)

    def on_previous_month_report_activate(self, widget):
        """File -> Monthly Report for a Previous Month"""
        day = self.choose_date()
        if day:
            reports = Reports(self.monthly_window(day=day))
            if self.settings.report_style == 'plain':
                report = reports.monthly_report_plain
            elif self.settings.report_style == 'categorized':
                report = reports.monthly_report_categorized
            else:
                report = reports.monthly_report_plain
            self.mail(report)

    def on_last_month_report_activate(self, widget):
        """File -> Monthly Report for Last Month"""
        day = self.timelog.day - datetime.timedelta(self.timelog.day.day)
        reports = Reports(self.monthly_window(day=day))
        if self.settings.report_style == 'plain':
            report = reports.monthly_report_plain
        elif self.settings.report_style == 'categorized':
            report = reports.monthly_report_categorized
        else:
            report = reports.monthly_report_plain
        self.mail(report)

    def on_monthly_report_activate(self, widget):
        """File -> Monthly Report"""
        reports = Reports(self.monthly_window())
        if self.settings.report_style == 'plain':
            report = reports.monthly_report_plain
        elif self.settings.report_style == 'categorized':
            report = reports.monthly_report_categorized
        else:
            report = reports.monthly_report_plain
        self.mail(report)

    def range_window(self, min, max):
        if not min:
            min = self.timelog.day
        if not max:
            max = self.timelog.day
        if max < min:
            max = min
        return self.timelog.window_for_date_range(min, max)

    def on_custom_range_report_activate(self, widget):
        """File -> Report for a Custom Date Range"""
        min, max = self.choose_date_range()
        if min and max:
            reports = Reports(self.range_window(min, max))
            self.mail(reports.custom_range_report_categorized)

    def on_open_complete_spreadsheet_activate(self, widget):
        """Report -> Complete Report in Spreadsheet"""
        tempfn = tempfile.mktemp(prefix='gtimelog-', suffix='.csv') # XXX unsafe!
        with open(tempfn, 'w') as f:
            self.timelog.whole_history().to_csv_complete(f)
        self.spawn(self.settings.spreadsheet, tempfn)

    def on_open_slack_spreadsheet_activate(self, widget):
        """Report -> Work/_Slacking stats in Spreadsheet"""
        tempfn = tempfile.mktemp(prefix='gtimelog-', suffix='.csv') # XXX unsafe!
        with open(tempfn, 'w') as f:
            self.timelog.whole_history().to_csv_daily(f)
        self.spawn(self.settings.spreadsheet, tempfn)

    def on_edit_timelog_activate(self, widget):
        """File -> Edit timelog.txt"""
        self.spawn(self.settings.editor, '"%s"' % self.timelog.filename)

    def mail(self, write_draft):
        """Send an email."""
        draftfn = tempfile.mktemp(prefix='gtimelog-') # XXX unsafe!
        with codecs.open(draftfn, 'w', encoding='UTF-8') as draft:
            write_draft(draft, self.settings.email, self.settings.name)
        self.spawn(self.settings.mailer, draftfn)
        # XXX rm draftfn when done -- but how?

    def spawn(self, command, arg=None):
        """Spawn a process in background"""
        # XXX shell-escape arg, please.
        if arg is not None:
            if '%s' in command:
                command = command % arg
            else:
                command += ' ' + arg
        os.system(command + " &")

    def on_reread_activate(self, widget):
        """File -> Reread"""
        self.timelog.reread()
        self.set_up_history()
        self.populate_log()
        self.tick(True)

    def on_show_task_pane_toggled(self, event):
        """View -> Tasks"""
        if self.task_pane.get_property('visible'):
            self.task_pane.hide()
        else:
            self.task_pane.show()
            if self.tasks.check_reload():
                self.set_up_task_list()

    def on_task_pane_close_button_activate(self, event, data=None):
        """The close button next to the task pane title"""
        self.task_pane.hide()

    def task_list_row_activated(self, treeview, path, view_column):
        """A task was selected in the task pane -- put it to the entry."""
        model = treeview.get_model()
        task = model[path][1]
        self.task_entry.set_text(task)

        def grab_focus():
            self.task_entry.grab_focus()
            self.task_entry.set_position(-1)
        # There's a race here: sometimes the GDK_2BUTTON_PRESS signal is
        # handled _after_ row-activated, which makes the tree control steal
        # the focus back from the task entry.  To avoid this, wait until all
        # the events have been handled.
        GObject.idle_add(grab_focus)

    def task_list_button_press(self, menu, event):
        if event.button == 3:
            menu.popup(None, None, None, None, event.button, event.time)
            return True
        else:
            return False

    def on_task_list_reload(self, event):
        self.tasks.reload()
        self.set_up_task_list()

    def on_task_list_edit(self, event):
        self.spawn(self.settings.edit_task_list_cmd)

    def task_list_loading(self):
        self.task_list_loading_failed = False
        self.task_pane_info_label.set_text('Loading...')
        self.task_pane_info_label.show()
        # let the ui update become visible
        while Gtk.events_pending():
            Gtk.main_iteration()

    def task_list_error(self):
        self.task_list_loading_failed = True
        self.task_pane_info_label.set_text('Could not get task list.')
        self.task_pane_info_label.show()

    def task_list_loaded(self):
        if not self.task_list_loading_failed:
            self.task_pane_info_label.hide()

    def task_entry_changed(self, widget):
        """Reset history position when the task entry is changed."""
        self.history_pos = 0

    def task_entry_key_press(self, widget, event):
        """Handle key presses in task entry."""
        if event.keyval == Gdk.keyval_from_name('Escape') and self.tray_icon:
            self.on_hide_activate()
            return True
        if event.keyval == Gdk.keyval_from_name('Prior'):
            self._do_history(1)
            return True
        if event.keyval == Gdk.keyval_from_name('Next'):
            self._do_history(-1)
            return True
        # XXX This interferes with the completion box.  How do I determine
        # whether the completion box is visible or not?
        if self.have_completion:
            return False
        if event.keyval == Gdk.keyval_from_name('Up'):
            self._do_history(1)
            return True
        if event.keyval == Gdk.keyval_from_name('Down'):
            self._do_history(-1)
            return True
        return False

    def _get_entry_text(self):
        """Return the current task entry text (as Unicode)."""
        entry = self.task_entry.get_text()
        if not isinstance(entry, unicode):
            entry = unicode(entry, 'UTF-8')
        return entry

    def _do_history(self, delta):
        """Handle movement in history."""
        if not self.history:
            return
        if self.history_pos == 0:
            self.history_undo = self._get_entry_text()
            self.filtered_history = uniq([
                l for l in self.history if l.startswith(self.history_undo)])
        history = self.filtered_history
        new_pos = max(0, min(self.history_pos + delta, len(history)))
        if new_pos == 0:
            self.task_entry.set_text(self.history_undo)
            self.task_entry.set_position(-1)
        else:
            self.task_entry.set_text(history[-new_pos])
            self.task_entry.select_region(0, -1)
        # Do this after task_entry_changed reset history_pos to 0
        self.history_pos = new_pos

    def add_entry(self, widget, data=None):
        """Add the task entry to the log."""
        if self.looking_at_date is not None:
            self.jump_to_today()

        entry = self._get_entry_text()
<<<<<<< HEAD

        now = None
        date_match = re.match(r'(\d\d):(\d\d)\s+', entry)
        delta_match = re.match(r'-([1-9]\d?|1\d\d)\s+', entry)
        if date_match:
            h = int(date_match.group(1))
            m = int(date_match.group(2))
            if 0 <= h < 24 and 0 <= m <= 60:
                now = datetime.datetime.now()
                now = now.replace(hour=h, minute=m, second=0, microsecond=0)
                if self.timelog.valid_time(now):
                    entry = entry[date_match.end():]
                else:
                    now = None
        if delta_match:
            seconds = int(delta_match.group()) * 60
            now = datetime.datetime.now().replace(second=0, microsecond=0)
            now += datetime.timedelta(seconds=seconds)
            if self.timelog.valid_time(now):
                entry = entry[delta_match.end():]
            else:
                now = None

=======
        entry, now = self.timelog.parse_correction(entry)
>>>>>>> 3ee6f1dc
        if not entry:
            return
        self.add_history(entry)
        previous_day = self.timelog.day
        self.timelog.append(entry, now)
        same_day = self.timelog.day == previous_day
        if self.chronological and same_day:
            self.delete_footer()
            self.write_item(self.timelog.window.last_entry())
            self.add_footer()
            self.scroll_to_end()
        else:
            self.populate_log()
        self.task_entry.set_text('')
        self.task_entry.grab_focus()
        self.tick(True)
        for watcher in self.entry_watchers:
            watcher(entry)

    def tick(self, force_update=False):
        """Tick every second."""
        if self.timelog.check_reload():
            self.populate_log()
            self.set_up_history()
            force_update = True
        if self.task_pane.get_property('visible'):
            if self.tasks.check_reload():
                self.set_up_task_list()
        now = datetime.datetime.now().replace(second=0, microsecond=0)
        if now == self.last_tick and not force_update:
            # Do not eat CPU unnecessarily: update the time ticker only when
            # the minute changes.
            return True
        self.last_tick = now
        last_time = self.timelog.window.last_time()
        if last_time is None:
            self.time_label.set_text(now.strftime('%H:%M'))
        else:
            self.time_label.set_text(format_duration(now - last_time))
            # Update "time left to work"
            if not self.lock and self.looking_at_date is None:
                self.delete_footer()
                self.add_footer()
        return True


def make_option(long_name, short_name=None, flags=0, arg=GLib.OptionArg.NONE,
                arg_data=None, description=None, arg_description=None):
    # surely something like this should exist inside PyGObject itself?!
    option = GLib.OptionEntry()
    option.long_name = long_name.lstrip('-')
    option.short_name = 0 if not short_name else short_name.lstrip('-')
    option.flags = flags
    option.arg = arg
    option.arg_data = arg_data
    option.description = description
    option.arg_description = arg_description
    return option


class Application(Gtk.Application):
    def __init__(self, *args, **kwargs):
        kwargs['application_id'] = 'lt.pov.mg.gtimelog'
        kwargs['flags'] = Gio.ApplicationFlags.HANDLES_COMMAND_LINE
        Gtk.Application.__init__(self, *args, **kwargs)
        self.add_main_option_entries([
            make_option("--version", description="Show version number and exit"),
            make_option("--tray", description="Start minimized"),
            make_option("--toggle", description="Show/hide the GTimeLog window if already running"),
            make_option("--quit", description="Tell an already-running GTimeLog instance to quit"),
            make_option("--sample-config", description="Write a sample configuration file to 'gtimelogrc.sample'"),
            make_option("--debug", description="Show debug information"),
        ])
        self.main_window = None
        self.debug = False
        self.start_minimized = False

    def do_handle_local_options(self, options):
        if options.contains('version'):
            print(gtimelog.__version__)
            return 0
        if options.contains('sample-config'):
            settings = Settings()
            settings.save("gtimelogrc.sample")
            print("Sample configuration file written to gtimelogrc.sample")
            print("Edit it and save as %s" % settings.get_config_file())
            return 0
        self.debug = options.contains('debug')
        self.start_minimized = options.contains('tray')
        if options.contains('quit'):
            print('gtimelog: Telling the already-running instance to quit')
        return -1  # send the args to the remote instance for processing

    def do_command_line(self, command_line):
        options = command_line.get_options_dict()
        if options.contains('toggle') and self.main_window is not None:
            # NB: Even if there's no tray icon, it's still possible to
            # hide the gtimelog window.  Bug or feature?
            self.main_window.toggle_visible()
            return 0
        if options.contains('quit'):
            if self.main_window:
                self.main_window.quit()
            else:
                print('gtimelog: not running')
            return 0

        self.do_activate()
        return 0

    def do_activate(self):
        if self.main_window is not None:
            self.main_window.main_window.present()
            return

        debug = self.debug
        start_minimized = self.start_minimized

        log.addHandler(logging.StreamHandler(sys.stdout))
        if debug:
            log.setLevel(logging.DEBUG)
        else:
            log.setLevel(logging.INFO)

        if debug:
            print('GTimeLog version: %s' % gtimelog.__version__)
            print('Python version: %s' % sys.version)
            print('Gtk+ version: %s.%s.%s' % (Gtk.MAJOR_VERSION, Gtk.MINOR_VERSION, Gtk.MICRO_VERSION))
            print('Config directory: %s' % Settings().get_config_dir())
            print('Data directory: %s' % Settings().get_data_dir())

        settings = Settings()
<<<<<<< HEAD
        settings.save("gtimelogrc.sample")
        print("Sample configuration file written to gtimelogrc.sample")
        print("Edit it and save as %s" % settings.get_config_file())
        return

    global dbus

    if opts.debug:
        print('GTimeLog version: %s' % gtimelog.__version__)
        print('Python version: %s' % sys.version)
        print('Toolkit: %s' % toolkit)
        print('Gtk+ version: %s' % gtk_version)
        print('D-Bus available: %s' % ('yes' if dbus else 'no'))
        print('Config directory: %s' % Settings().get_config_dir())
        print('Data directory: %s' % Settings().get_data_dir())

    if opts.ignore_dbus:
        dbus = None

    # Let's check if there is already an instance of GTimeLog running
    # and if it is make it present itself or when it is already presented
    # hide it and then quit.
    if dbus:
        dbus.mainloop.glib.DBusGMainLoop(set_as_default=True)

=======
        configdir = settings.get_config_dir()
        datadir = settings.get_data_dir()
>>>>>>> 3ee6f1dc
        try:
            # Create configdir if it doesn't exist.
            os.makedirs(configdir)
        except OSError as error:
            if error.errno != errno.EEXIST:
                # XXX: not the most friendly way of error reporting for a GUI app
                raise
        try:
            # Create datadir if it doesn't exist.
            os.makedirs(datadir)
        except OSError as error:
            if error.errno != errno.EEXIST:
                raise

        settings_file = settings.get_config_file()
        if not os.path.exists(settings_file):
            if debug:
                print('Saving settings to %s' % settings_file)
            settings.save(settings_file)
        else:
            if debug:
                print('Loading settings from %s' % settings_file)
            settings.load(settings_file)
        if debug:
            print('Assuming date changes at %s' % settings.virtual_midnight)
            print('Loading time log from %s' % settings.get_timelog_file())
        timelog = TimeLog(settings.get_timelog_file(),
                          settings.virtual_midnight)
        if settings.task_list_url:
            if debug:
                print('Loading cached remote tasks from %s' %
                      os.path.join(datadir, 'remote-tasks.txt'))
            tasks = RemoteTaskList(settings.task_list_url,
                                   os.path.join(datadir, 'remote-tasks.txt'))
        else:
            if debug:
                print('Loading tasks from %s' % os.path.join(datadir, 'tasks.txt'))
            tasks = TaskList(os.path.join(datadir, 'tasks.txt'))
        self.main_window = MainWindow(timelog, settings, tasks)
        self.add_window(self.main_window.main_window)
        start_in_tray = False

        if settings.show_tray_icon:
            if debug:
                print('Tray icon preference: %s' % ('AppIndicator'
                                                    if settings.prefer_app_indicator
                                                    else 'SimpleStatusIcon'))

            if settings.prefer_app_indicator and have_app_indicator:
                tray_icon = AppIndicator(self.main_window)
            else:
                tray_icon = SimpleStatusIcon(self.main_window)

            if tray_icon:
                if debug:
                    print('Using: %s' % tray_icon.__class__.__name__)

                start_in_tray = (settings.start_in_tray
                                 if settings.start_in_tray
                                 else start_minimized)

        if debug:
            print('GTK+ completion: %s' % ('enabled' if settings.enable_gtk_completion else 'disabled'))

        if not start_in_tray:
            self.main_window.on_show_activate()
        else:
            if debug:
                print('Starting minimized')

        # This is needed to make ^C terminate gtimelog when we're using
        # gobject-introspection.
        signal.signal(signal.SIGINT, signal.SIG_DFL)


def main():
    """Run the program."""
    app = Application()
    app.run(sys.argv)

if __name__ == '__main__':
    main()<|MERGE_RESOLUTION|>--- conflicted
+++ resolved
@@ -515,15 +515,9 @@
         self.have_completion = hasattr(Gtk, 'EntryCompletion')
         if not self.have_completion:
             return
-<<<<<<< HEAD
-        self.completion_choices = gtk.ListStore(str)
-        self.completion_choices_as_set = set()
-        completion = gtk.EntryCompletion()
-=======
         self.completion_choices = Gtk.ListStore(str)
         self.completion_choices_as_set = set()
         completion = Gtk.EntryCompletion()
->>>>>>> 3ee6f1dc
         completion.set_model(self.completion_choices)
         completion.set_text_column(0)
         self.task_entry.set_completion(completion)
@@ -960,33 +954,7 @@
             self.jump_to_today()
 
         entry = self._get_entry_text()
-<<<<<<< HEAD
-
-        now = None
-        date_match = re.match(r'(\d\d):(\d\d)\s+', entry)
-        delta_match = re.match(r'-([1-9]\d?|1\d\d)\s+', entry)
-        if date_match:
-            h = int(date_match.group(1))
-            m = int(date_match.group(2))
-            if 0 <= h < 24 and 0 <= m <= 60:
-                now = datetime.datetime.now()
-                now = now.replace(hour=h, minute=m, second=0, microsecond=0)
-                if self.timelog.valid_time(now):
-                    entry = entry[date_match.end():]
-                else:
-                    now = None
-        if delta_match:
-            seconds = int(delta_match.group()) * 60
-            now = datetime.datetime.now().replace(second=0, microsecond=0)
-            now += datetime.timedelta(seconds=seconds)
-            if self.timelog.valid_time(now):
-                entry = entry[delta_match.end():]
-            else:
-                now = None
-
-=======
         entry, now = self.timelog.parse_correction(entry)
->>>>>>> 3ee6f1dc
         if not entry:
             return
         self.add_history(entry)
@@ -1119,36 +1087,8 @@
             print('Data directory: %s' % Settings().get_data_dir())
 
         settings = Settings()
-<<<<<<< HEAD
-        settings.save("gtimelogrc.sample")
-        print("Sample configuration file written to gtimelogrc.sample")
-        print("Edit it and save as %s" % settings.get_config_file())
-        return
-
-    global dbus
-
-    if opts.debug:
-        print('GTimeLog version: %s' % gtimelog.__version__)
-        print('Python version: %s' % sys.version)
-        print('Toolkit: %s' % toolkit)
-        print('Gtk+ version: %s' % gtk_version)
-        print('D-Bus available: %s' % ('yes' if dbus else 'no'))
-        print('Config directory: %s' % Settings().get_config_dir())
-        print('Data directory: %s' % Settings().get_data_dir())
-
-    if opts.ignore_dbus:
-        dbus = None
-
-    # Let's check if there is already an instance of GTimeLog running
-    # and if it is make it present itself or when it is already presented
-    # hide it and then quit.
-    if dbus:
-        dbus.mainloop.glib.DBusGMainLoop(set_as_default=True)
-
-=======
         configdir = settings.get_config_dir()
         datadir = settings.get_data_dir()
->>>>>>> 3ee6f1dc
         try:
             # Create configdir if it doesn't exist.
             os.makedirs(configdir)
