#!/usr/bin/python
"""
A Gtk+ application for keeping track of time.

$Id$
"""

import re
import os
import csv
import sys
import urllib
import datetime
import tempfile
import ConfigParser

import pygtk
pygtk.require('2.0')
import gobject
import gtk
import pango

from gtimelog import __version__


# support very old Python versions that nobody probably uses any more
try:
    set
except NameError:
    from sets import Set as set


# This is to let people run GTimeLog without having to install it
resource_dir = os.path.dirname(os.path.realpath(__file__))
ui_file = os.path.join(resource_dir, "gtimelog.ui")
icon_file = os.path.join(resource_dir, "gtimelog-small.png")

# This is for distribution packages
if not os.path.exists(ui_file):
    ui_file = "/usr/share/gtimelog/gtimelog.ui"
if not os.path.exists(icon_file):
    icon_file = "/usr/share/pixmaps/gtimelog-small.png"


def as_minutes(duration):
    """Convert a datetime.timedelta to an integer number of minutes."""
    return duration.days * 24 * 60 + duration.seconds // 60


def as_hours(duration):
    """Convert a datetime.timedelta to a float number of hours."""
    return duration.days * 24.0 + duration.seconds / (60.0 * 60.0)


def format_duration(duration):
    """Format a datetime.timedelta with minute precision."""
    h, m = divmod(as_minutes(duration), 60)
    return '%d h %d min' % (h, m)


def format_duration_short(duration):
    """Format a datetime.timedelta with minute precision."""
    h, m = divmod((duration.days * 24 * 60 + duration.seconds // 60), 60)
    return '%d:%02d' % (h, m)


def format_duration_long(duration):
    """Format a datetime.timedelta with minute precision, long format."""
    h, m = divmod((duration.days * 24 * 60 + duration.seconds // 60), 60)
    if h and m:
        return '%d hour%s %d min' % (h, h != 1 and "s" or "", m)
    elif h:
        return '%d hour%s' % (h, h != 1 and "s" or "")
    else:
        return '%d min' % m


def parse_datetime(dt):
    """Parse a datetime instance from 'YYYY-MM-DD HH:MM' formatted string."""
    m = re.match(r'^(\d+)-(\d+)-(\d+) (\d+):(\d+)$', dt)
    if not m:
        raise ValueError('bad date time: ', dt)
    year, month, day, hour, min = map(int, m.groups())
    return datetime.datetime(year, month, day, hour, min)


def parse_time(t):
    """Parse a time instance from 'HH:MM' formatted string."""
    m = re.match(r'^(\d+):(\d+)$', t)
    if not m:
        raise ValueError('bad time: ', t)
    hour, min = map(int, m.groups())
    return datetime.time(hour, min)


def virtual_day(dt, virtual_midnight):
    """Return the "virtual day" of a timestamp.

    Timestamps between midnight and "virtual midnight" (e.g. 2 am) are
    assigned to the previous "virtual day".
    """
    if dt.time() < virtual_midnight:     # assign to previous day
        return dt.date() - datetime.timedelta(1)
    return dt.date()


def different_days(dt1, dt2, virtual_midnight):
    """Check whether dt1 and dt2 are on different "virtual days".

    See virtual_day().
    """
    return virtual_day(dt1, virtual_midnight) != virtual_day(dt2,
                                                             virtual_midnight)


def first_of_month(date):
    """Return the first day of the month for a given date."""
    return date.replace(day=1)


def next_month(date):
    """Return the first day of the next month."""
    if date.month == 12:
        return datetime.date(date.year + 1, 1, 1)
    else:
        return datetime.date(date.year, date.month + 1, 1)


def uniq(l):
    """Return list with consecutive duplicates removed."""
    result = l[:1]
    for item in l[1:]:
        if item != result[-1]:
            result.append(item)
    return result


class TimeWindow(object):
    """A window into a time log.

    Reads a time log file and remembers all events that took place between
    min_timestamp and max_timestamp.  Includes events that took place at
    min_timestamp, but excludes events that took place at max_timestamp.

    self.items is a list of (timestamp, event_title) tuples.

    Time intervals between events within the time window form entries that have
    a start time, a stop time, and a duration.  Entry title is the title of the
    event that occurred at the stop time.

    The first event also creates a special "arrival" entry of zero duration.

    Entries that span virtual midnight boundaries are also converted to
    "arrival" entries at their end point.

    The earliest_timestamp attribute contains the first (which should be the
    oldest) timestamp in the file.
    """

    def __init__(self, filename, min_timestamp, max_timestamp,
                 virtual_midnight, callback=None):
        self.filename = filename
        self.min_timestamp = min_timestamp
        self.max_timestamp = max_timestamp
        self.virtual_midnight = virtual_midnight
        self.reread(callback)

    def reread(self, callback=None):
        """Parse the time log file and update self.items.

        Also updates self.earliest_timestamp.
        """
        self.items = []
        self.earliest_timestamp = None
        try:
            # accept any file-like object
            # this is a hook for unit tests, really
            if hasattr(self.filename, 'read'):
                f = self.filename
                f.seek(0)
            else:
                f = open(self.filename)
        except IOError:
            return
        line = ''
        for line in f:
            if ': ' not in line:
                continue
            time, entry = line.split(': ', 1)
            try:
                time = parse_datetime(time)
            except ValueError:
                continue
            else:
                entry = entry.strip()
                if callback:
                    callback(entry)
                if self.earliest_timestamp is None:
                    self.earliest_timestamp = time
                if self.min_timestamp <= time < self.max_timestamp:
                    self.items.append((time, entry))
        # The entries really should be already sorted in the file
        # XXX: instead of quietly resorting them we should inform the user
        self.items.sort() # there's code that relies on them being sorted
        f.close()

    def last_time(self):
        """Return the time of the last event (or None if there are no events).
        """
        if not self.items:
            return None
        return self.items[-1][0]

    def all_entries(self):
        """Iterate over all entries.

        Yields (start, stop, duration, entry) tuples.  The first entry
        has a duration of 0.
        """
        stop = None
        for item in self.items:
            start = stop
            stop = item[0]
            entry = item[1]
            if start is None or different_days(start, stop,
                                               self.virtual_midnight):
                start = stop
            duration = stop - start
            yield start, stop, duration, entry

    def count_days(self):
        """Count days that have entries."""
        count = 0
        last = None
        for start, stop, duration, entry in self.all_entries():
            if last is None or different_days(last, start,
                                              self.virtual_midnight):
                last = start
                count += 1
        return count

    def last_entry(self):
        """Return the last entry (or None if there are no events).

        It is always true that

            self.last_entry() == list(self.all_entries())[-1]

        """
        if not self.items:
            return None
        stop = self.items[-1][0]
        entry = self.items[-1][1]
        if len(self.items) == 1:
            start = stop
        else:
            start = self.items[-2][0]
        if different_days(start, stop, self.virtual_midnight):
            start = stop
        duration = stop - start
        return start, stop, duration, entry

    def grouped_entries(self, skip_first=True):
        """Return consolidated entries (grouped by entry title).

        Returns two list: work entries and slacking entries.  Slacking
        entries are identified by finding two asterisks in the title.
        Entry lists are sorted, and contain (start, entry, duration) tuples.
        """
        work = {}
        slack = {}
        for start, stop, duration, entry in self.all_entries():
            if skip_first:
                skip_first = False
                continue
            if '***' in entry:
                continue
            if '**' in entry:
                entries = slack
            else:
                entries = work
            if entry in entries:
                old_start, old_entry, old_duration = entries[entry]
                start = min(start, old_start)
                duration += old_duration
            entries[entry] = (start, entry, duration)
        work = work.values()
        work.sort()
        slack = slack.values()
        slack.sort()
        return work, slack

    def totals(self):
        """Calculate total time of work and slacking entries.

        Returns (total_work, total_slacking) tuple.

        Slacking entries are identified by finding two asterisks in the title.

        Assuming that

            total_work, total_slacking = self.totals()
            work, slacking = self.grouped_entries()

        It is always true that

            total_work = sum([duration for start, entry, duration in work])
            total_slacking = sum([duration
                                  for start, entry, duration in slacking])

        (that is, it would be true if sum could operate on timedeltas).
        """
        total_work = total_slacking = datetime.timedelta(0)
        for start, stop, duration, entry in self.all_entries():
            if '**' in entry:
                total_slacking += duration
            else:
                total_work += duration
        return total_work, total_slacking

    def icalendar(self, output):
        """Create an iCalendar file with activities."""
        print >> output, "BEGIN:VCALENDAR"
        print >> output, "PRODID:-//mg.pov.lt/NONSGML GTimeLog//EN"
        print >> output, "VERSION:2.0"
        try:
            import socket
            idhost = socket.getfqdn()
        except: # can it actually ever fail?
            idhost = 'localhost'
        dtstamp = datetime.datetime.utcnow().strftime("%Y%m%dT%H%M%SZ")
        for start, stop, duration, entry in self.all_entries():
            print >> output, "BEGIN:VEVENT"
            print >> output, "UID:%s@%s" % (hash((start, stop, entry)), idhost)
            print >> output, "SUMMARY:%s" % (entry.replace('\\', '\\\\')
                                                  .replace(';', '\\;')
                                                  .replace(',', '\\,'))
            print >> output, "DTSTART:%s" % start.strftime('%Y%m%dT%H%M%S')
            print >> output, "DTEND:%s" % stop.strftime('%Y%m%dT%H%M%S')
            print >> output, "DTSTAMP:%s" % dtstamp
            print >> output, "END:VEVENT"
        print >> output, "END:VCALENDAR"

    def to_csv_complete(self, output, title_row=True):
        """Export work entries to a CSV file.

        The file has two columns: task title and time (in minutes).
        """
        writer = csv.writer(output)
        if title_row:
            writer.writerow(["task", "time (minutes)"])
        work, slack = self.grouped_entries()
        work = [(entry, as_minutes(duration))
                for start, entry, duration in work
                if duration] # skip empty "arrival" entries
        work.sort()
        writer.writerows(work)

    def to_csv_daily(self, output, title_row=True):
        """Export daily work, slacking, and arrival times to a CSV file.

        The file has four columns: date, time from midnight til arrival at
        work, slacking, and work (in decimal hours).
        """
        writer = csv.writer(output)
        if title_row:
            writer.writerow(["date", "day-start (hours)",
                             "slacking (hours)", "work (hours)"])

        # sum timedeltas per date
        # timelog must be cronological for this to be dependable

        d0 = datetime.timedelta(0)
        days = {} # date -> [time_started, slacking, work]
        dmin = None
        for start, stop, duration, entry in self.all_entries():
            if dmin is None:
                dmin = start.date()
            day = days.setdefault(start.date(),
                                  [datetime.timedelta(minutes=start.minute,
                                                      hours=start.hour),
                                   d0, d0])
            if '**' in entry:
                day[1] += duration
            else:
                day[2] += duration

        if dmin:
            # fill in missing dates - aka. weekends
            dmax = start.date()
            while dmin <= dmax:
                days.setdefault(dmin, [d0, d0, d0])
                dmin += datetime.timedelta(days=1)

        # convert to hours, and a sortable list
        items = [(day, as_hours(start), as_hours(slacking), as_hours(work))
                  for day, (start, slacking, work) in days.items()]
        items.sort()
        writer.writerows(items)

    def report_categories(self, output, categories):
        """A helper method that lists time spent per category.

        Use this to add a section in a report looks similar to this:

        Administration:  2 hours 1 min
        Coding:          18 hours 45 min
        Learning:        3 hours

        category is a dict of entries (<category name>: <duration>).
        """
        print >> output
        print >> output, "By category:"
        print >> output

        items = categories.items()
        items.sort()
        for cat, duration in items:
            if not cat:
                continue

            print >> output, u"%-62s  %s" % (
                cat, format_duration_long(duration))

        if None in categories:
            print >> output, u"%-62s  %s" % (
                '(none)', format_duration_long(categories[None]))
        print >> output

    def daily_report(self, output, email, who):
        """Format a daily report.

        Writes a daily report template in RFC-822 format to output.
        """
        # Locale is set as a side effect of 'import gtk', so strftime('%a')
        # would give us translated names
        weekday_names = ['Mon', 'Tue', 'Wed', 'Thu', 'Fri', 'Sat', 'Sun']
        weekday = weekday_names[self.min_timestamp.weekday()]
        week = self.min_timestamp.strftime('%V')
        print >> output, "To: %(email)s" % {'email': email}
        print >> output, ("Subject: %(date)s report for %(who)s"
                          " (%(weekday)s, week %(week)s)"
                          % {'date': self.min_timestamp.strftime('%Y-%m-%d'),
                             'weekday': weekday, 'week': week, 'who': who})
        print >> output
        items = list(self.all_entries())
        if not items:
            print >> output, "No work done today."
            return
        start, stop, duration, entry = items[0]
        entry = entry[:1].upper() + entry[1:]
        print >> output, "%s at %s" % (entry, start.strftime('%H:%M'))
        print >> output
        work, slack = self.grouped_entries()
        total_work, total_slacking = self.totals()
        if work:
            for start, entry, duration in work:
                entry = entry[:1].upper() + entry[1:]
                print >> output, u"%-62s  %s" % (entry,
                                                format_duration_long(duration))
            print >> output
        print >> output, ("Total work done: %s" %
                          format_duration_long(total_work))
        print >> output
        if slack:
            for start, entry, duration in slack:
                entry = entry[:1].upper() + entry[1:]
                print >> output, u"%-62s  %s" % (entry,
                                                format_duration_long(duration))
            print >> output
        print >> output, ("Time spent slacking: %s" %
                          format_duration_long(total_slacking))

    def weekly_report(self, output, email, who, estimated_column=False):
        """Format a weekly report.

        Writes a weekly report template in RFC-822 format to output.
        """
        week = self.min_timestamp.strftime('%V')
        print >> output, "To: %(email)s" % {'email': email}
        print >> output, "Subject: Weekly report for %s (week %s)" % (who,
                                                                      week)
        print >> output
        items = list(self.all_entries())
        if not items:
            print >> output, "No work done this week."
            return
        print >> output, " " * 46,
        if estimated_column:
            print >> output, "estimated       actual"
        else:
            print >> output, "                time"
        work, slack = self.grouped_entries()
        total_work, total_slacking = self.totals()
        categories = {}
        if work:
            work = [(entry, duration) for start, entry, duration in work]
            work.sort()
            for entry, duration in work:
                if not duration:
                    continue # skip empty "arrival" entries

                if ': ' in entry:
                    cat, task = entry.split(': ', 1)
                    categories[cat] = categories.get(
                        cat, datetime.timedelta(0)) + duration
                else:
                    categories[None] = categories.get(
                        None, datetime.timedelta(0)) + duration

                entry = entry[:1].upper() + entry[1:]
                if estimated_column:
                    print >> output, (u"%-46s  %-14s  %s" %
                                (entry, '-', format_duration_long(duration)))
                else:
                    print >> output, (u"%-62s  %s" %
                                (entry, format_duration_long(duration)))
            print >> output
        print >> output, ("Total work done this week: %s" %
                          format_duration_long(total_work))

        if categories:
            self.report_categories(output, categories)

    def monthly_report(self, output, email, who):
        """Format a monthly report.

        Writes a monthly report template in RFC-822 format to output.
        """

        month = self.min_timestamp.strftime('%Y/%m')
        print >> output, "To: %(email)s" % {'email': email}
        print >> output, "Subject: Monthly report for %s (%s)" % (who, month)
        print >> output

        items = list(self.all_entries())
        if not items:
            print >> output, "No work done this month."
            return

        print >> output, " " * 46

        work, slack = self.grouped_entries()
        total_work, total_slacking = self.totals()
        categories = {}

        if work:
            work = [(entry, duration) for start, entry, duration in work]
            work.sort()
            for entry, duration in work:
                if not duration:
                    continue # skip empty "arrival" entries

                if ': ' in entry:
                    cat, task = entry.split(': ', 1)
                    categories[cat] = categories.get(
                        cat, datetime.timedelta(0)) + duration
                else:
                    categories[None] = categories.get(
                        None, datetime.timedelta(0)) + duration

                entry = entry[:1].upper() + entry[1:]
                print >> output, (u"%-62s  %s" %
                    (entry, format_duration_long(duration)))
            print >> output

        print >> output, ("Total work done this month: %s" %
                          format_duration_long(total_work))

        if categories:
            self.report_categories(output, categories)


class TimeLog(object):
    """Time log.

    A time log contains a time window for today, and can add new entries at
    the end.
    """

    def __init__(self, filename, virtual_midnight):
        self.filename = filename
        self.virtual_midnight = virtual_midnight
        self.reread()

    def reread(self):
        """Reload today's log."""
        self.day = virtual_day(datetime.datetime.now(), self.virtual_midnight)
        min = datetime.datetime.combine(self.day, self.virtual_midnight)
        max = min + datetime.timedelta(1)
        self.history = []
        self.window = TimeWindow(self.filename, min, max,
                                 self.virtual_midnight,
                                 callback=self.history.append)
        self.need_space = not self.window.items

    def window_for(self, min, max):
        """Return a TimeWindow for a specified time interval."""
        return TimeWindow(self.filename, min, max, self.virtual_midnight)

    def whole_history(self):
        """Return a TimeWindow for the whole history."""
        # XXX I don't like this solution.  Better make the min/max filtering
        # arguments optional in TimeWindow.reread
        return self.window_for(self.window.earliest_timestamp,
                               datetime.datetime.now())

    def raw_append(self, line):
        """Append a line to the time log file."""
        f = open(self.filename, "a")
        if self.need_space:
            self.need_space = False
            print >> f
        print >> f, line
        f.close()

    def append(self, entry, now=None):
        """Append a new entry to the time log."""
        if not now:
            now = datetime.datetime.now().replace(second=0, microsecond=0)
        last = self.window.last_time()
        if last and different_days(now, last, self.virtual_midnight):
            # next day: reset self.window
            self.reread()
        self.window.items.append((now, entry))
        line = '%s: %s' % (now.strftime("%Y-%m-%d %H:%M"), entry)
        self.raw_append(line)

    def valid_time(self, time):
        if time > datetime.datetime.now():
            return False
        last = self.window.last_time()
        if last and time < last:
            return False
        return True


class TaskList(object):
    """Task list.

    You can have a list of common tasks in a text file that looks like this

        Arrived **
        Reading mail
        Project1: do some task
        Project2: do some other task
        Project1: do yet another task

    These tasks are grouped by their common prefix (separated with ':').
    Tasks without a ':' are grouped under "Other".

    A TaskList has an attribute 'groups' which is a list of tuples
    (group_name, list_of_group_items).
    """

    other_title = 'Other'

    loading_callback = None
    loaded_callback = None
    error_callback = None

    def __init__(self, filename):
        self.filename = filename
        self.load()

    def check_reload(self):
        """Look at the mtime of tasks.txt, and reload it if necessary.

        Returns True if the file was reloaded.
        """
        mtime = self.get_mtime()
        if mtime != self.last_mtime:
            self.load()
            return True
        else:
            return False

    def get_mtime(self):
        """Return the mtime of self.filename, or None if the file doesn't exist."""
        try:
            return os.stat(self.filename).st_mtime
        except OSError:
            return None

    def load(self):
        """Load task list from a file named self.filename."""
        groups = {}
        self.last_mtime = self.get_mtime()
        try:
            for line in file(self.filename):
                line = line.strip()
                if not line or line.startswith('#'):
                    continue
                if ':' in line:
                    group, task = [s.strip() for s in line.split(':', 1)]
                else:
                    group, task = self.other_title, line
                groups.setdefault(group, []).append(task)
        except IOError:
            pass # the file's not there, so what?
        self.groups = groups.items()
        self.groups.sort()

    def reload(self):
        """Reload the task list."""
        self.load()


class RemoteTaskList(TaskList):
    """Task list stored on a remote server.

    Keeps a cached copy of the list in a local file, so you can use it offline.
    """

    def __init__(self, url, cache_filename):
        self.url = url
        TaskList.__init__(self, cache_filename)
        self.first_time = True

    def check_reload(self):
        """Check whether the task list needs to be reloaded.

        Download the task list if this is the first time, and a cached copy is
        not found.

        Returns True if the file was reloaded.
        """
        if self.first_time:
            self.first_time = False
            if not os.path.exists(self.filename):
                self.download()
                return True
        return TaskList.check_reload(self)

    def download(self):
        """Download the task list from the server."""
        if self.loading_callback:
            self.loading_callback()
        try:
            urllib.urlretrieve(self.url, self.filename)
        except IOError:
            if self.error_callback:
                self.error_callback()
        self.load()
        if self.loaded_callback:
            self.loaded_callback()

    def reload(self):
        """Reload the task list."""
        self.download()


class Settings(object):
    """Configurable settings for GTimeLog."""

    # Insane defaults
    email = 'activity-list@example.com'
    name = 'Anonymous'

    editor = 'xdg-open'
    mailer = 'x-terminal-emulator -e "mutt -H %s"'
    spreadsheet = 'xdg-open %s'
    chronological = False

    enable_gtk_completion = True  # False enables gvim-style completion

    hours = 8
    virtual_midnight = datetime.time(2, 0)

    task_list_url = ''
    edit_task_list_cmd = ''

    show_office_hours = True
    show_tray_icon = True
<<<<<<< HEAD
    prefer_app_indicator = True
=======
>>>>>>> 01152ee3
    prefer_old_tray_icon = False

    def _config(self):
        config = ConfigParser.RawConfigParser()
        config.add_section('gtimelog')
        config.set('gtimelog', 'list-email', self.email)
        config.set('gtimelog', 'name', self.name)
        config.set('gtimelog', 'editor', self.editor)
        config.set('gtimelog', 'mailer', self.mailer)
        config.set('gtimelog', 'spreadsheet', self.spreadsheet)
        config.set('gtimelog', 'chronological', str(self.chronological))
        config.set('gtimelog', 'gtk-completion',
                   str(self.enable_gtk_completion))
        config.set('gtimelog', 'hours', str(self.hours))
        config.set('gtimelog', 'virtual_midnight',
                   self.virtual_midnight.strftime('%H:%M'))
        config.set('gtimelog', 'task_list_url', self.task_list_url)
        config.set('gtimelog', 'edit_task_list_cmd', self.edit_task_list_cmd)
        config.set('gtimelog', 'show_office_hours',
                   str(self.show_office_hours))
        config.set('gtimelog', 'show_tray_icon', str(self.show_tray_icon))
        config.set('gtimelog', 'prefer_app_indicator', str(self.prefer_app_indicator))
        config.set('gtimelog', 'prefer_old_tray_icon', str(self.prefer_old_tray_icon))
        return config

    def load(self, filename):
        config = self._config()
        config.read([filename])
        self.email = config.get('gtimelog', 'list-email')
        self.name = config.get('gtimelog', 'name')
        self.editor = config.get('gtimelog', 'editor')
        self.mailer = config.get('gtimelog', 'mailer')
        self.spreadsheet = config.get('gtimelog', 'spreadsheet')
        self.chronological = config.getboolean('gtimelog', 'chronological')
        self.enable_gtk_completion = config.getboolean('gtimelog',
                                                       'gtk-completion')
        self.hours = config.getfloat('gtimelog', 'hours')
        self.virtual_midnight = parse_time(config.get('gtimelog',
                                                      'virtual_midnight'))
        self.task_list_url = config.get('gtimelog', 'task_list_url')
        self.edit_task_list_cmd = config.get('gtimelog', 'edit_task_list_cmd')
        self.show_office_hours = config.getboolean('gtimelog',
                                                   'show_office_hours')
        self.show_tray_icon = config.getboolean('gtimelog', 'show_tray_icon')
        self.prefer_app_indicator = config.getboolean('gtimelog',
                                                      'prefer_app_indicator')
        self.prefer_old_tray_icon = config.getboolean('gtimelog',
                                                      'prefer_old_tray_icon')

    def save(self, filename):
        config = self._config()
        f = file(filename, 'w')
        try:
            config.write(f)
        finally:
            f.close()


class SimpleStatusIcon(object):
    """Status icon for gtimelog in the notification area."""

    def __init__(self, gtimelog_window):
        self.gtimelog_window = gtimelog_window
        self.timelog = gtimelog_window.timelog
        self.trayicon = None
        if not hasattr(gtk, 'StatusIcon'):
            # you must be using a very old PyGtk
            return
        self.icon = gtk.status_icon_new_from_file(icon_file)
        self.last_tick = False
        self.tick()
        self.icon.connect("activate", self.on_activate)
        self.icon.connect("popup-menu", self.on_popup_menu)
        gobject.timeout_add(1000, self.tick)
        self.gtimelog_window.entry_watchers.append(self.entry_added)
        self.gtimelog_window.tray_icon = self

    def available(self):
        """Is the icon supported by this system?

        SimpleStatusIcon needs PyGtk 2.10 or newer
        """
        return self.icon is not None

    def on_activate(self, widget):
        """The user clicked on the icon."""
        self.gtimelog_window.toggle_visible()

    def on_popup_menu(self, widget, button, activate_time):
        """The user clicked on the icon."""
        tray_icon_popup_menu = self.gtimelog_window.tray_icon_popup_menu
        tray_icon_popup_menu.popup(None, None, gtk.status_icon_position_menu,
                                   button, activate_time, self.icon)

    def entry_added(self, entry):
        """An entry has been added."""
        self.tick()

    def tick(self):
        """Tick every second."""
        self.icon.set_tooltip(self.tip())
        return True

    def tip(self):
        """Compute tooltip text."""
        current_task = self.gtimelog_window.task_entry.get_text()
        if not current_task:
            current_task = "nothing"
        tip = "GTimeLog: working on %s" % current_task
        total_work, total_slacking = self.timelog.window.totals()
        tip += "\nWork done today: %s" % format_duration(total_work)
        time_left = self.gtimelog_window.time_left_at_work(total_work)
        if time_left is not None:
            if time_left < datetime.timedelta(0):
                time_left = datetime.timedelta(0)
            tip += "\nTime left at work: %s" % format_duration(time_left)
        return tip


class AppIndicator(object):
    """Ubuntu's application indicator for gtimelog."""

    icon_name = icon_file

    def __init__(self, gtimelog_window):
        self.gtimelog_window = gtimelog_window
        self.timelog = gtimelog_window.timelog
        self.indicator = None
        try:
            import appindicator
        except ImportError:
            return # nothing to do here, move along
                   # or install python-appindicator
        self.indicator = appindicator.Indicator("gtimelog", self.icon_name,
                                    appindicator.CATEGORY_APPLICATION_STATUS)
        self.indicator.set_status(appindicator.STATUS_ACTIVE)
        self.indicator.set_menu(gtimelog_window.tray_icon_popup_menu)
        self.gtimelog_window.tray_icon = self

    def available(self):
        """Is the icon supported by this system?

        AppIndicator needs python-appindicator
        """
        return self.indicator is not None


class OldTrayIcon(object):
    """Old tray icon for gtimelog, shows a ticking clock.

    Uses the old and deprecated egg.trayicon module.
    """

    def __init__(self, gtimelog_window):
        self.gtimelog_window = gtimelog_window
        self.timelog = gtimelog_window.timelog
        self.trayicon = None
        try:
            import egg.trayicon
        except ImportError:
            return # nothing to do here, move along
                   # or install python-gnome2-extras
                   # which was later renamed to python-eggtrayicon
        self.eventbox = gtk.EventBox()
        hbox = gtk.HBox()
        icon = gtk.Image()
        icon.set_from_file(icon_file)
        hbox.add(icon)
        self.time_label = gtk.Label()
        hbox.add(self.time_label)
        self.eventbox.add(hbox)
        self.trayicon = egg.trayicon.TrayIcon("GTimeLog")
        self.trayicon.add(self.eventbox)
        self.last_tick = False
        self.tick(force_update=True)
        self.trayicon.show_all()
        tray_icon_popup_menu = gtimelog_window.tray_icon_popup_menu
        self.eventbox.connect_object("button-press-event", self.on_press,
                                     tray_icon_popup_menu)
        self.eventbox.connect("button-release-event", self.on_release)
        gobject.timeout_add(1000, self.tick)
        self.gtimelog_window.entry_watchers.append(self.entry_added)
        self.gtimelog_window.tray_icon = self

    def available(self):
        """Is the icon supported by this system?

        OldTrayIcon needs egg.trayicon, which is now deprecated and likely
        no longer available in modern Linux distributions.
        """
        return self.trayicon is not None

    def on_press(self, widget, event):
        """A mouse button was pressed on the tray icon label."""
        if event.button != 3:
            return
        main_window = self.gtimelog_window.main_window
        if main_window.get_property("visible"):
            self.gtimelog_window.tray_show.hide()
            self.gtimelog_window.tray_hide.show()
        else:
            self.gtimelog_window.tray_show.show()
            self.gtimelog_window.tray_hide.hide()
        widget.popup(None, None, None, event.button, event.time)

    def on_release(self, widget, event):
        """A mouse button was released on the tray icon label."""
        if event.button != 1:
            return
        self.gtimelog_window.toggle_visible()

    def entry_added(self, entry):
        """An entry has been added."""
        self.tick(force_update=True)

    def tick(self, force_update=False):
        """Tick every second."""
        now = datetime.datetime.now().replace(second=0, microsecond=0)
        if now != self.last_tick or force_update: # Do not eat CPU too much
            self.last_tick = now
            last_time = self.timelog.window.last_time()
            if last_time is None:
                self.time_label.set_text(now.strftime("%H:%M"))
            else:
                self.time_label.set_text(format_duration_short(now - last_time))
        self.trayicon.set_tooltip_text(self.tip())
        return True

    def tip(self):
        """Compute tooltip text."""
        current_task = self.gtimelog_window.task_entry.get_text()
        if not current_task:
            current_task = "nothing"
        tip = "GTimeLog: working on %s" % current_task
        total_work, total_slacking = self.timelog.window.totals()
        tip += "\nWork done today: %s" % format_duration(total_work)
        time_left = self.gtimelog_window.time_left_at_work(total_work)
        if time_left is not None:
            if time_left < datetime.timedelta(0):
                time_left = datetime.timedelta(0)
            tip += "\nTime left at work: %s" % format_duration(time_left)
        return tip


class MainWindow(object):
    """Main application window."""

    # Initial view mode
    chronological = True
    show_tasks = True

    # URL to use for Help -> Online Documentation
    help_url = "http://mg.pov.lt/gtimelog"

    def __init__(self, timelog, settings, tasks):
        """Create the main window."""
        self.timelog = timelog
        self.settings = settings
        self.tasks = tasks
        self.tray_icon = None
        self.last_tick = None
        self.footer_mark = None
        # Try to prevent timer routines mucking with the buffer while we're
        # mucking with the buffer.  Not sure if it is necessary.
        self.lock = False
        self.chronological = settings.chronological
        self.entry_watchers = []
        self._init_ui()

    def _init_ui(self):
        """Initialize the user interface."""
        builder = gtk.Builder()
        builder.add_from_file(ui_file)
        # Set initial state of menu items *before* we hook up signals
        chronological_menu_item = builder.get_object("chronological")
        chronological_menu_item.set_active(self.chronological)
        show_task_pane_item = builder.get_object("show_task_pane")
        show_task_pane_item.set_active(self.show_tasks)
        # Now hook up signals
        builder.connect_signals(self)
        # Store references to UI elements we're going to need later
        self.tray_icon_popup_menu = builder.get_object("tray_icon_popup_menu")
        self.tray_show = builder.get_object("tray_show")
        self.tray_hide = builder.get_object("tray_hide")
        self.tray_show.hide()
        self.about_dialog = builder.get_object("about_dialog")
        self.about_dialog_ok_btn = builder.get_object("ok_button")
        self.about_dialog_ok_btn.connect("clicked", self.close_about_dialog)
        self.about_text = builder.get_object("about_text")
        self.about_text.set_markup(self.about_text.get_label() %
                                   dict(version=__version__))
        self.calendar_dialog = builder.get_object("calendar_dialog")
        self.calendar = builder.get_object("calendar")
        self.calendar.connect("day_selected_double_click",
                              self.on_calendar_day_selected_double_click)
        self.main_window = builder.get_object("main_window")
        self.main_window.connect("delete_event", self.delete_event)
        self.log_view = builder.get_object("log_view")
        self.set_up_log_view_columns()
        self.task_pane = builder.get_object("task_list_pane")
        if not self.show_tasks:
            self.task_pane.hide()
        self.task_pane_info_label = builder.get_object("task_pane_info_label")
        self.tasks.loading_callback = self.task_list_loading
        self.tasks.loaded_callback = self.task_list_loaded
        self.tasks.error_callback = self.task_list_error
        self.task_list = builder.get_object("task_list")
        self.task_store = gtk.TreeStore(str, str)
        self.task_list.set_model(self.task_store)
        column = gtk.TreeViewColumn("Task", gtk.CellRendererText(), text=0)
        self.task_list.append_column(column)
        self.task_list.connect("row_activated", self.task_list_row_activated)
        self.task_list_popup_menu = builder.get_object("task_list_popup_menu")
        self.task_list.connect_object("button_press_event",
                                      self.task_list_button_press,
                                      self.task_list_popup_menu)
        task_list_edit_menu_item = builder.get_object("task_list_edit")
        if not self.settings.edit_task_list_cmd:
            task_list_edit_menu_item.set_sensitive(False)
        self.time_label = builder.get_object("time_label")
        self.task_entry = builder.get_object("task_entry")
        self.task_entry.connect("changed", self.task_entry_changed)
        self.task_entry.connect("key_press_event", self.task_entry_key_press)
        self.add_button = builder.get_object("add_button")
        self.add_button.connect("clicked", self.add_entry)
        buffer = self.log_view.get_buffer()
        self.log_buffer = buffer
        buffer.create_tag('today', foreground='blue')
        buffer.create_tag('duration', foreground='red')
        buffer.create_tag('time', foreground='green')
        buffer.create_tag('slacking', foreground='gray')
        self.set_up_task_list()
        self.set_up_completion()
        self.set_up_history()
        self.populate_log()
        self.tick(True)
        gobject.timeout_add(1000, self.tick)

    def set_up_log_view_columns(self):
        """Set up tab stops in the log view."""
        pango_context = self.log_view.get_pango_context()
        em = pango_context.get_font_description().get_size()
        tabs = pango.TabArray(2, False)
        tabs.set_tab(0, pango.TAB_LEFT, 9 * em)
        tabs.set_tab(1, pango.TAB_LEFT, 12 * em)
        self.log_view.set_tabs(tabs)

    def w(self, text, tag=None):
        """Write some text at the end of the log buffer."""
        buffer = self.log_buffer
        if tag:
            buffer.insert_with_tags_by_name(buffer.get_end_iter(), text, tag)
        else:
            buffer.insert(buffer.get_end_iter(), text)

    def populate_log(self):
        """Populate the log."""
        self.lock = True
        buffer = self.log_buffer
        buffer.set_text("")
        if self.footer_mark is not None:
            buffer.delete_mark(self.footer_mark)
            self.footer_mark = None
        today = virtual_day(datetime.datetime.now(),
                            self.timelog.virtual_midnight)
        today = today.strftime('%A, %Y-%m-%d (week %V)')
        self.w(today + '\n\n', 'today')
        if self.chronological:
            for item in self.timelog.window.all_entries():
                self.write_item(item)
        else:
            work, slack = self.timelog.window.grouped_entries()
            for start, entry, duration in work + slack:
                self.write_group(entry, duration)
            where = buffer.get_end_iter()
            where.backward_cursor_position()
            buffer.place_cursor(where)
        self.add_footer()
        self.scroll_to_end()
        self.lock = False

    def delete_footer(self):
        buffer = self.log_buffer
        buffer.delete(buffer.get_iter_at_mark(self.footer_mark),
                      buffer.get_end_iter())
        buffer.delete_mark(self.footer_mark)
        self.footer_mark = None

    def add_footer(self):
        buffer = self.log_buffer
        self.footer_mark = buffer.create_mark('footer', buffer.get_end_iter(),
                                              True)
        total_work, total_slacking = self.timelog.window.totals()
        weekly_window = self.weekly_window()
        week_total_work, week_total_slacking = weekly_window.totals()
        work_days_this_week = weekly_window.count_days()

        self.w('\n')
        self.w('Total work done: ')
        self.w(format_duration(total_work), 'duration')
        self.w(' (')
        self.w(format_duration(week_total_work), 'duration')
        self.w(' this week')
        if work_days_this_week:
            per_diem = week_total_work / work_days_this_week
            self.w(', ')
            self.w(format_duration(per_diem), 'duration')
            self.w(' per day')
        self.w(')\n')
        self.w('Total slacking: ')
        self.w(format_duration(total_slacking), 'duration')
        self.w(' (')
        self.w(format_duration(week_total_slacking), 'duration')
        self.w(' this week')
        if work_days_this_week:
            per_diem = week_total_slacking / work_days_this_week
            self.w(', ')
            self.w(format_duration(per_diem), 'duration')
            self.w(' per day')
        self.w(')\n')
        time_left = self.time_left_at_work(total_work)
        if time_left is not None:
            time_to_leave = datetime.datetime.now() + time_left
            if time_left < datetime.timedelta(0):
                time_left = datetime.timedelta(0)
            self.w('Time left at work: ')
            self.w(format_duration(time_left), 'duration')
            self.w(' (till ')
            self.w(time_to_leave.strftime('%H:%M'), 'time')
            self.w(')')

        if self.settings.show_office_hours:
            self.w('\nAt office today: ')
            hours = datetime.timedelta(hours=self.settings.hours)
            total = total_slacking + total_work
            self.w("%s " % format_duration(total), 'duration' )
            self.w('(')
            if total > hours:
                self.w(format_duration(total - hours), 'duration')
                self.w(' overtime')
            else:
                self.w(format_duration(hours - total), 'duration')
                self.w(' left')
            self.w(')')

    def time_left_at_work(self, total_work):
        """Calculate time left to work."""
        last_time = self.timelog.window.last_time()
        if last_time is None:
            return None
        now = datetime.datetime.now()
        current_task = self.task_entry.get_text()
        current_task_time = now - last_time
        if '**' in current_task:
            total_time = total_work
        else:
            total_time = total_work + current_task_time
        return datetime.timedelta(hours=self.settings.hours) - total_time

    def write_item(self, item):
        buffer = self.log_buffer
        start, stop, duration, entry = item
        self.w(format_duration(duration), 'duration')
        period = '\t(%s-%s)\t' % (start.strftime('%H:%M'),
                                  stop.strftime('%H:%M'))
        self.w(period, 'time')
        tag = '**' in entry and 'slacking' or None
        self.w(entry + '\n', tag)
        where = buffer.get_end_iter()
        where.backward_cursor_position()
        buffer.place_cursor(where)

    def write_group(self, entry, duration):
        self.w(format_duration(duration), 'duration')
        tag = '**' in entry and 'slacking' or None
        self.w('\t' + entry + '\n', tag)

    def scroll_to_end(self):
        buffer = self.log_view.get_buffer()
        end_mark = buffer.create_mark('end', buffer.get_end_iter())
        self.log_view.scroll_to_mark(end_mark, 0)
        buffer.delete_mark(end_mark)

    def set_up_task_list(self):
        """Set up the task list pane."""
        self.task_store.clear()
        for group_name, group_items in self.tasks.groups:
            t = self.task_store.append(None, [group_name, group_name + ': '])
            for item in group_items:
                if group_name == self.tasks.other_title:
                    task = item
                else:
                    task = group_name + ': ' + item
                self.task_store.append(t, [item, task])
        self.task_list.expand_all()

    def set_up_history(self):
        """Set up history."""
        self.history = self.timelog.history
        self.filtered_history = []
        self.history_pos = 0
        self.history_undo = ''
        if not self.have_completion:
            return
        seen = set()
        self.completion_choices.clear()
        for entry in self.history:
            if entry not in seen:
                seen.add(entry)
                self.completion_choices.append([entry])

    def set_up_completion(self):
        """Set up autocompletion."""
        if not self.settings.enable_gtk_completion:
            self.have_completion = False
            return
        self.have_completion = hasattr(gtk, 'EntryCompletion')
        if not self.have_completion:
            return
        self.completion_choices = gtk.ListStore(str)
        completion = gtk.EntryCompletion()
        completion.set_model(self.completion_choices)
        completion.set_text_column(0)
        self.task_entry.set_completion(completion)

    def add_history(self, entry):
        """Add an entry to history."""
        self.history.append(entry)
        self.history_pos = 0
        if not self.have_completion:
            return
        if entry not in [row[0] for row in self.completion_choices]:
            self.completion_choices.append([entry])

    def delete_event(self, widget, data=None):
        """Try to close the window."""
        if self.tray_icon:
            self.on_hide_activate()
            return True
        else:
            gtk.main_quit()
            return False

    def close_about_dialog(self, widget):
        """Ok clicked in the about dialog."""
        self.about_dialog.hide()

    def on_show_activate(self, widget=None):
        """Tray icon menu -> Show selected"""
        self.main_window.present()
        self.tray_show.hide()
        self.tray_hide.show()

    def on_hide_activate(self, widget=None):
        """Tray icon menu -> Hide selected"""
        self.main_window.hide()
        self.tray_hide.hide()
        self.tray_show.show()

    def toggle_visible(self):
        """Toggle main window visibility."""
        if self.main_window.get_property("visible"):
            self.on_hide_activate()
        else:
            self.on_show_activate()

    def on_quit_activate(self, widget):
        """File -> Quit selected"""
        gtk.main_quit()

    def on_about_activate(self, widget):
        """Help -> About selected"""
        self.about_dialog.show()

    def on_online_help_activate(self, widget):
        """Help -> Online Documentation selected"""
        import webbrowser
        webbrowser.open(self.help_url)

    def on_chronological_activate(self, widget):
        """View -> Chronological"""
        self.chronological = True
        self.populate_log()

    def on_grouped_activate(self, widget):
        """View -> Grouped"""
        self.chronological = False
        self.populate_log()

    def on_daily_report_activate(self, widget):
        """File -> Daily Report"""
        window = self.timelog.window
        self.mail(window.daily_report)

    def on_yesterdays_report_activate(self, widget):
        """File -> Daily Report for Yesterday"""
        max = self.timelog.window.min_timestamp
        min = max - datetime.timedelta(1)
        window = self.timelog.window_for(min, max)
        self.mail(window.daily_report)

    def on_previous_day_report_activate(self, widget):
        """File -> Daily Report for a Previous Day"""
        day = self.choose_date()
        if day:
            min = datetime.datetime.combine(day,
                            self.timelog.virtual_midnight)
            max = min + datetime.timedelta(1)
            window = self.timelog.window_for(min, max)
            self.mail(window.daily_report)

    def choose_date(self):
        """Pop up a calendar dialog.

        Returns either a datetime.date, or one.
        """
        if self.calendar_dialog.run() == gtk.RESPONSE_OK:
            y, m1, d = self.calendar.get_date()
            day = datetime.date(y, m1+1, d)
        else:
            day = None
        self.calendar_dialog.hide()
        return day

    def on_calendar_day_selected_double_click(self, widget):
        """Double-click on a calendar day: close the dialog."""
        self.calendar_dialog.response(gtk.RESPONSE_OK)

    def weekly_window(self, day=None):
        if not day:
            day = self.timelog.day
        monday = day - datetime.timedelta(day.weekday())
        min = datetime.datetime.combine(monday,
                        self.timelog.virtual_midnight)
        max = min + datetime.timedelta(7)
        window = self.timelog.window_for(min, max)
        return window

    def on_weekly_report_activate(self, widget):
        """File -> Weekly Report"""
        window = self.weekly_window()
        self.mail(window.weekly_report)

    def on_last_weeks_report_activate(self, widget):
        """File -> Weekly Report for Last Week"""
        day = self.timelog.day - datetime.timedelta(7)
        window = self.weekly_window(day=day)
        self.mail(window.weekly_report)

    def on_previous_week_report_activate(self, widget):
        """File -> Weekly Report for a Previous Week"""
        day = self.choose_date()
        if day:
            window = self.weekly_window(day=day)
            self.mail(window.weekly_report)

    def monthly_window(self, day=None):
        if not day:
            day = self.timelog.day
        first_of_this_month = first_of_month(day)
        first_of_next_month = next_month(day)
        min = datetime.datetime.combine(first_of_this_month,
                                        self.timelog.virtual_midnight)
        max = datetime.datetime.combine(first_of_next_month,
                                        self.timelog.virtual_midnight)
        window = self.timelog.window_for(min, max)
        return window

    def on_previous_month_report_activate(self, widget):
        """File -> Monthly Report for a Previous Month"""
        day = self.choose_date()
        if day:
            window = self.monthly_window(day=day)
            self.mail(window.monthly_report)

    def on_last_month_report_activate(self, widget):
        """File -> Monthly Report for Last Month"""
        day = self.timelog.day - datetime.timedelta(self.timelog.day.day)
        window = self.monthly_window(day=day)
        self.mail(window.monthly_report)

    def on_monthly_report_activate(self, widget):
        """File -> Monthly Report"""
        window = self.monthly_window()
        self.mail(window.monthly_report)

    def on_open_complete_spreadsheet_activate(self, widget):
        """Report -> Complete Report in Spreadsheet"""
        tempfn = tempfile.mktemp(suffix='gtimelog.csv') # XXX unsafe!
        f = open(tempfn, 'w')
        self.timelog.whole_history().to_csv_complete(f)
        f.close()
        self.spawn(self.settings.spreadsheet, tempfn)

    def on_open_slack_spreadsheet_activate(self, widget):
        """Report -> Work/_Slacking stats in Spreadsheet"""
        tempfn = tempfile.mktemp(suffix='gtimelog.csv') # XXX unsafe!
        f = open(tempfn, 'w')
        self.timelog.whole_history().to_csv_daily(f)
        f.close()
        self.spawn(self.settings.spreadsheet, tempfn)

    def on_edit_timelog_activate(self, widget):
        """File -> Edit timelog.txt"""
        self.spawn(self.settings.editor, '"%s"' % self.timelog.filename)

    def mail(self, write_draft):
        """Send an email."""
        draftfn = tempfile.mktemp(suffix='gtimelog') # XXX unsafe!
        draft = open(draftfn, 'w')
        write_draft(draft, self.settings.email, self.settings.name)
        draft.close()
        self.spawn(self.settings.mailer, draftfn)
        # XXX rm draftfn when done -- but how?

    def spawn(self, command, arg=None):
        """Spawn a process in background"""
        # XXX shell-escape arg, please.
        if arg is not None:
            if '%s' in command:
                command = command % arg
            else:
                command += ' ' + arg
        os.system(command + " &")

    def on_reread_activate(self, widget):
        """File -> Reread"""
        self.timelog.reread()
        self.set_up_history()
        self.populate_log()
        self.tick(True)

    def on_show_task_pane_toggled(self, event):
        """View -> Tasks"""
        if self.task_pane.get_property("visible"):
            self.task_pane.hide()
        else:
            self.task_pane.show()

    def task_list_row_activated(self, treeview, path, view_column):
        """A task was selected in the task pane -- put it to the entry."""
        model = treeview.get_model()
        task = model[path][1]
        self.task_entry.set_text(task)
        def grab_focus():
            self.task_entry.grab_focus()
            self.task_entry.set_position(-1)
        # There's a race here: sometimes the GDK_2BUTTON_PRESS signal is handled
        # _after_ row-activated, which makes the tree control steal the focus
        # back from the task entry.  To avoid this, wait until all the events
        # have been handled.
        gobject.idle_add(grab_focus)

    def task_list_button_press(self, menu, event):
        if event.button == 3:
            menu.popup(None, None, None, event.button, event.time)
            return True
        else:
            return False

    def on_task_list_reload(self, event):
        self.tasks.reload()
        self.set_up_task_list()

    def on_task_list_edit(self, event):
        self.spawn(self.settings.edit_task_list_cmd)

    def task_list_loading(self):
        self.task_list_loading_failed = False
        self.task_pane_info_label.set_text("Loading...")
        self.task_pane_info_label.show()
        # let the ui update become visible
        while gtk.events_pending():
            gtk.main_iteration()

    def task_list_error(self):
        self.task_list_loading_failed = True
        self.task_pane_info_label.set_text("Could not get task list.")
        self.task_pane_info_label.show()

    def task_list_loaded(self):
        if not self.task_list_loading_failed:
            self.task_pane_info_label.hide()

    def task_entry_changed(self, widget):
        """Reset history position when the task entry is changed."""
        self.history_pos = 0

    def task_entry_key_press(self, widget, event):
        """Handle key presses in task entry."""
        if event.keyval == gtk.gdk.keyval_from_name('Prior'):
            self._do_history(1)
            return True
        if event.keyval == gtk.gdk.keyval_from_name('Next'):
            self._do_history(-1)
            return True
        # XXX This interferes with the completion box.  How do I determine
        # whether the completion box is visible or not?
        if self.have_completion:
            return False
        if event.keyval == gtk.gdk.keyval_from_name('Up'):
            self._do_history(1)
            return True
        if event.keyval == gtk.gdk.keyval_from_name('Down'):
            self._do_history(-1)
            return True
        return False

    def _do_history(self, delta):
        """Handle movement in history."""
        if not self.history:
            return
        if self.history_pos == 0:
            self.history_undo = self.task_entry.get_text()
            self.filtered_history = uniq([l for l in self.history
                                          if l.startswith(self.history_undo)])
        history = self.filtered_history
        new_pos = max(0, min(self.history_pos + delta, len(history)))
        if new_pos == 0:
            self.task_entry.set_text(self.history_undo)
            self.task_entry.set_position(-1)
        else:
            self.task_entry.set_text(history[-new_pos])
            self.task_entry.select_region(0, -1)
        # Do this after task_entry_changed reset history_pos to 0
        self.history_pos = new_pos

    def add_entry(self, widget, data=None):
        """Add the task entry to the log."""
        entry = self.task_entry.get_text()

        now = None
        date_match = re.match(r'(\d\d):(\d\d)\s+', entry)
        delta_match = re.match(r'-([1-9]\d?|1\d\d)\s+', entry)
        if date_match:
            h = int(date_match.group(1))
            m = int(date_match.group(2))
            if 0 <= h < 24 and 0 <= m <= 60:
                now = datetime.datetime.now()
                now = now.replace(hour=h, minute=m, second=0, microsecond=0)
                if self.timelog.valid_time(now):
                    entry = entry[date_match.end():]
                else:
                    now = None
        if delta_match:
            seconds = int(delta_match.group()) * 60
            now = datetime.datetime.now().replace(second=0, microsecond=0)
            now += datetime.timedelta(seconds=seconds)
            if self.timelog.valid_time(now):
                entry = entry[delta_match.end():]
            else:
                now = None

        if not entry:
            return
        self.add_history(entry)
        self.timelog.append(entry, now)
        if self.chronological:
            self.delete_footer()
            self.write_item(self.timelog.window.last_entry())
            self.add_footer()
            self.scroll_to_end()
        else:
            self.populate_log()
        self.task_entry.set_text("")
        self.task_entry.grab_focus()
        self.tick(True)
        for watcher in self.entry_watchers:
            watcher(entry)

    def tick(self, force_update=False):
        """Tick every second."""
        if self.tasks.check_reload():
            self.set_up_task_list()
        now = datetime.datetime.now().replace(second=0, microsecond=0)
        if now == self.last_tick and not force_update:
            # Do not eat CPU unnecessarily
            return True
        self.last_tick = now
        last_time = self.timelog.window.last_time()
        if last_time is None:
            self.time_label.set_text(now.strftime("%H:%M"))
        else:
            self.time_label.set_text(format_duration(now - last_time))
            # Update "time left to work"
            if not self.lock:
                self.delete_footer()
                self.add_footer()
        return True


def main():
    """Run the program."""
    if len(sys.argv) > 1 and sys.argv[1] == '--sample-config':
        settings = Settings()
        settings.save("gtimelogrc.sample")
        print "Sample configuration file written to gtimelogrc.sample"
        return

    configdir = os.path.expanduser(
        os.environ.get('GTIMELOG_HOME') or '~/.gtimelog')
    try:
        os.makedirs(configdir) # create it if it doesn't exist
    except OSError:
        pass
    settings = Settings()
    settings_file = os.path.join(configdir, 'gtimelogrc')
    if not os.path.exists(settings_file):
        settings.save(settings_file)
    else:
        settings.load(settings_file)
    timelog = TimeLog(os.path.join(configdir, 'timelog.txt'),
                      settings.virtual_midnight)
    if settings.task_list_url:
        tasks = RemoteTaskList(settings.task_list_url,
                               os.path.join(configdir, 'remote-tasks.txt'))
    else:
        tasks = TaskList(os.path.join(configdir, 'tasks.txt'))
    main_window = MainWindow(timelog, settings, tasks)
    if settings.show_tray_icon:
        if settings.prefer_app_indicator:
            icons = [AppIndicator, SimpleStatusIcon, OldTrayIcon]
        elif settings.prefer_old_tray_icon:
            icons = [OldTrayIcon, SimpleStatusIcon, AppIndicator]
        else:
            icons = [SimpleStatusIcon, OldTrayIcon, AppIndicator]
        for icon_class in icons:
            tray_icon = icon_class(main_window)
            if tray_icon.available():
                break # found one that works
    try:
        gtk.main()
    except KeyboardInterrupt:
        pass

if __name__ == '__main__':
    main()<|MERGE_RESOLUTION|>--- conflicted
+++ resolved
@@ -33,13 +33,16 @@
 # This is to let people run GTimeLog without having to install it
 resource_dir = os.path.dirname(os.path.realpath(__file__))
 ui_file = os.path.join(resource_dir, "gtimelog.ui")
-icon_file = os.path.join(resource_dir, "gtimelog-small.png")
+icon_file_bright = os.path.join(resource_dir, "gtimelog-small-bright.png")
+icon_file_dark = os.path.join(resource_dir, "gtimelog-small.png")
 
 # This is for distribution packages
 if not os.path.exists(ui_file):
     ui_file = "/usr/share/gtimelog/gtimelog.ui"
-if not os.path.exists(icon_file):
-    icon_file = "/usr/share/pixmaps/gtimelog-small.png"
+if not os.path.exists(icon_file_dark):
+    icon_file_dark = "/usr/share/pixmaps/gtimelog-small.png"
+if not os.path.exists(icon_file_bright):
+    icon_file_bright = "/usr/share/pixmaps/gtimelog-small-bright.png"
 
 
 def as_minutes(duration):
@@ -760,7 +763,7 @@
     editor = 'xdg-open'
     mailer = 'x-terminal-emulator -e "mutt -H %s"'
     spreadsheet = 'xdg-open %s'
-    chronological = False
+    chronological = True
 
     enable_gtk_completion = True  # False enables gvim-style completion
 
@@ -772,10 +775,7 @@
 
     show_office_hours = True
     show_tray_icon = True
-<<<<<<< HEAD
     prefer_app_indicator = True
-=======
->>>>>>> 01152ee3
     prefer_old_tray_icon = False
 
     def _config(self):
@@ -834,7 +834,21 @@
             f.close()
 
 
-class SimpleStatusIcon(object):
+class IconChooser(object):
+
+    @property
+    def icon_name(self):
+        # XXX assumes the panel's color matches a menu bar's color, which is
+        # not necessarily the case!  this logic works for, say,
+        # Ambiance/Radiance, but it gets New Wave and Dark Room wrong.
+        menu_text_color = gtk.MenuBar().rc_get_style().text[gtk.STATE_NORMAL]
+        if menu_text_color.value >= 0.5:
+            return icon_file_bright
+        else:
+            return icon_file_dark
+
+
+class SimpleStatusIcon(IconChooser):
     """Status icon for gtimelog in the notification area."""
 
     def __init__(self, gtimelog_window):
@@ -844,11 +858,12 @@
         if not hasattr(gtk, 'StatusIcon'):
             # you must be using a very old PyGtk
             return
-        self.icon = gtk.status_icon_new_from_file(icon_file)
+        self.icon = gtk.status_icon_new_from_file(self.icon_name)
         self.last_tick = False
         self.tick()
         self.icon.connect("activate", self.on_activate)
         self.icon.connect("popup-menu", self.on_popup_menu)
+        self.gtimelog_window.main_window.connect("style-set", self.on_style_set)
         gobject.timeout_add(1000, self.tick)
         self.gtimelog_window.entry_watchers.append(self.entry_added)
         self.gtimelog_window.tray_icon = self
@@ -859,6 +874,10 @@
         SimpleStatusIcon needs PyGtk 2.10 or newer
         """
         return self.icon is not None
+
+    def on_style_set(self, *args):
+        """The user chose a different theme."""
+        self.icon.set_from_file(self.icon_name)
 
     def on_activate(self, widget):
         """The user clicked on the icon."""
@@ -895,10 +914,8 @@
         return tip
 
 
-class AppIndicator(object):
+class AppIndicator(IconChooser):
     """Ubuntu's application indicator for gtimelog."""
-
-    icon_name = icon_file
 
     def __init__(self, gtimelog_window):
         self.gtimelog_window = gtimelog_window
@@ -914,6 +931,7 @@
         self.indicator.set_status(appindicator.STATUS_ACTIVE)
         self.indicator.set_menu(gtimelog_window.tray_icon_popup_menu)
         self.gtimelog_window.tray_icon = self
+        self.gtimelog_window.main_window.connect("style-set", self.on_style_set)
 
     def available(self):
         """Is the icon supported by this system?
@@ -922,8 +940,12 @@
         """
         return self.indicator is not None
 
-
-class OldTrayIcon(object):
+    def on_style_set(self, *args):
+        """The user chose a different theme."""
+        self.indicator.set_icon(self.icon_name)
+
+
+class OldTrayIcon(IconChooser):
     """Old tray icon for gtimelog, shows a ticking clock.
 
     Uses the old and deprecated egg.trayicon module.
@@ -941,9 +963,9 @@
                    # which was later renamed to python-eggtrayicon
         self.eventbox = gtk.EventBox()
         hbox = gtk.HBox()
-        icon = gtk.Image()
-        icon.set_from_file(icon_file)
-        hbox.add(icon)
+        self.icon = gtk.Image()
+        self.icon.set_from_file(self.icon_name)
+        hbox.add(self.icon)
         self.time_label = gtk.Label()
         hbox.add(self.time_label)
         self.eventbox.add(hbox)
@@ -952,6 +974,7 @@
         self.last_tick = False
         self.tick(force_update=True)
         self.trayicon.show_all()
+        self.gtimelog_window.main_window.connect("style-set", self.on_style_set)
         tray_icon_popup_menu = gtimelog_window.tray_icon_popup_menu
         self.eventbox.connect_object("button-press-event", self.on_press,
                                      tray_icon_popup_menu)
@@ -967,6 +990,10 @@
         no longer available in modern Linux distributions.
         """
         return self.trayicon is not None
+
+    def on_style_set(self, *args):
+        """The user chose a different theme."""
+        self.icon.set_from_file(self.icon_name)
 
     def on_press(self, widget, event):
         """A mouse button was pressed on the tray icon label."""
