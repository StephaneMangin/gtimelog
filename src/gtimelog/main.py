#!/usr/bin/python
"""
A Gtk+ application for keeping track of time.

$Id$
"""

import re
import os
import csv
import sys
import urllib
import datetime
import tempfile
import ConfigParser
from operator import itemgetter

import gobject

# first, try GI, fall back to pgtk
try:
    from gi.repository import Gdk as gdk
    from gi.repository import Gtk as gtk
    gtk.require_version('2.0')
    from gi.repository import Pango as pango
    pygtk = False

    # these are hacks until we fully switch to GI
    PANGO_ALIGN_LEFT = pango.TabAlign.LEFT
    GTK_RESPONSE_OK = gtk.ResponseType.OK
    gtk_status_icon_new = gtk.StatusIcon.new_from_file
    pango_tabarray_new = pango.TabArray.new
except ImportError:
    import pygtk
    pygtk.require('2.0')
    import gtk
    from gtk import gdk as gdk
    import pango
    pygtk = True

    PANGO_ALIGN_LEFT = pango.TAB_LEFT
    GTK_RESPONSE_OK = gtk.RESPONSE_OK
    gtk_status_icon_new = gtk.status_icon_new_from_file
    pango_tabarray_new = pango.TabArray

try:
    import dbus
    import dbus.service
    import dbus.mainloop.glib
except ImportError:
    dbus = None

from gtimelog import __version__


# support very old Python versions that nobody probably uses any more
try:
    set
except NameError:
    from sets import Set as set


# This is to let people run GTimeLog without having to install it
resource_dir = os.path.dirname(os.path.realpath(__file__))
ui_file = os.path.join(resource_dir, "gtimelog.ui")
icon_file_bright = os.path.join(resource_dir, "gtimelog-small-bright.png")
icon_file_dark = os.path.join(resource_dir, "gtimelog-small.png")

# This is for distribution packages
if not os.path.exists(ui_file):
    ui_file = "/usr/share/gtimelog/gtimelog.ui"
if not os.path.exists(icon_file_dark):
    icon_file_dark = "/usr/share/pixmaps/gtimelog-small.png"
if not os.path.exists(icon_file_bright):
    icon_file_bright = "/usr/share/pixmaps/gtimelog-small-bright.png"


def as_minutes(duration):
    """Convert a datetime.timedelta to an integer number of minutes."""
    return duration.days * 24 * 60 + duration.seconds // 60


def as_hours(duration):
    """Convert a datetime.timedelta to a float number of hours."""
    return duration.days * 24.0 + duration.seconds / (60.0 * 60.0)


def format_duration(duration):
    """Format a datetime.timedelta with minute precision."""
    h, m = divmod(as_minutes(duration), 60)
    return '%d h %d min' % (h, m)


def format_duration_short(duration):
    """Format a datetime.timedelta with minute precision."""
    h, m = divmod((duration.days * 24 * 60 + duration.seconds // 60), 60)
    return '%d:%02d' % (h, m)


def format_duration_long(duration):
    """Format a datetime.timedelta with minute precision, long format."""
    h, m = divmod((duration.days * 24 * 60 + duration.seconds // 60), 60)
    if h and m:
        return '%d hour%s %d min' % (h, h != 1 and "s" or "", m)
    elif h:
        return '%d hour%s' % (h, h != 1 and "s" or "")
    else:
        return '%d min' % m


def parse_datetime(dt):
    """Parse a datetime instance from 'YYYY-MM-DD HH:MM' formatted string."""
    m = re.match(r'^(\d+)-(\d+)-(\d+) (\d+):(\d+)$', dt)
    if not m:
        raise ValueError('bad date time: ', dt)
    year, month, day, hour, min = map(int, m.groups())
    return datetime.datetime(year, month, day, hour, min)


def parse_time(t):
    """Parse a time instance from 'HH:MM' formatted string."""
    m = re.match(r'^(\d+):(\d+)$', t)
    if not m:
        raise ValueError('bad time: ', t)
    hour, min = map(int, m.groups())
    return datetime.time(hour, min)


def virtual_day(dt, virtual_midnight):
    """Return the "virtual day" of a timestamp.

    Timestamps between midnight and "virtual midnight" (e.g. 2 am) are
    assigned to the previous "virtual day".
    """
    if dt.time() < virtual_midnight:     # assign to previous day
        return dt.date() - datetime.timedelta(1)
    return dt.date()


def different_days(dt1, dt2, virtual_midnight):
    """Check whether dt1 and dt2 are on different "virtual days".

    See virtual_day().
    """
    return virtual_day(dt1, virtual_midnight) != virtual_day(dt2,
                                                             virtual_midnight)


def first_of_month(date):
    """Return the first day of the month for a given date."""
    return date.replace(day=1)


def next_month(date):
    """Return the first day of the next month."""
    if date.month == 12:
        return datetime.date(date.year + 1, 1, 1)
    else:
        return datetime.date(date.year, date.month + 1, 1)


def uniq(l):
    """Return list with consecutive duplicates removed."""
    result = l[:1]
    for item in l[1:]:
        if item != result[-1]:
            result.append(item)
    return result


class TimeWindow(object):
    """A window into a time log.

    Reads a time log file and remembers all events that took place between
    min_timestamp and max_timestamp.  Includes events that took place at
    min_timestamp, but excludes events that took place at max_timestamp.

    self.items is a list of (timestamp, event_title) tuples.

    Time intervals between events within the time window form entries that have
    a start time, a stop time, and a duration.  Entry title is the title of the
    event that occurred at the stop time.

    The first event also creates a special "arrival" entry of zero duration.

    Entries that span virtual midnight boundaries are also converted to
    "arrival" entries at their end point.

    The earliest_timestamp attribute contains the first (which should be the
    oldest) timestamp in the file.
    """

    def __init__(self, filename, min_timestamp, max_timestamp,
                 virtual_midnight, callback=None):
        self.filename = filename
        self.min_timestamp = min_timestamp
        self.max_timestamp = max_timestamp
        self.virtual_midnight = virtual_midnight
        self.reread(callback)

    def reread(self, callback=None):
        """Parse the time log file and update self.items.

        Also updates self.earliest_timestamp.
        """
        self.items = []
        self.earliest_timestamp = None
        try:
            # accept any file-like object
            # this is a hook for unit tests, really
            if hasattr(self.filename, 'read'):
                f = self.filename
                f.seek(0)
            else:
                f = open(self.filename)
        except IOError:
            return
        line = ''
        for line in f:
            if ': ' not in line:
                continue
            time, entry = line.split(': ', 1)
            try:
                time = parse_datetime(time)
            except ValueError:
                continue
            else:
                entry = entry.strip()
                if callback:
                    callback(entry)
                if self.earliest_timestamp is None:
                    self.earliest_timestamp = time
                if self.min_timestamp <= time < self.max_timestamp:
                    self.items.append((time, entry))
        # The entries really should be already sorted in the file
        # XXX: instead of quietly resorting them we should inform the user
        # Note that we must preserve the relative order of entries with
        # the same timestamp: https://bugs.launchpad.net/gtimelog/+bug/708825
        self.items.sort(key=itemgetter(0)) # there's code that relies on them being sorted
        f.close()

    def last_time(self):
        """Return the time of the last event (or None if there are no events).
        """
        if not self.items:
            return None
        return self.items[-1][0]

    def all_entries(self):
        """Iterate over all entries.

        Yields (start, stop, duration, entry) tuples.  The first entry
        has a duration of 0.
        """
        stop = None
        for item in self.items:
            start = stop
            stop = item[0]
            entry = item[1]
            if start is None or different_days(start, stop,
                                               self.virtual_midnight):
                start = stop
            duration = stop - start
            yield start, stop, duration, entry

    def count_days(self):
        """Count days that have entries."""
        count = 0
        last = None
        for start, stop, duration, entry in self.all_entries():
            if last is None or different_days(last, start,
                                              self.virtual_midnight):
                last = start
                count += 1
        return count

    def last_entry(self):
        """Return the last entry (or None if there are no events).

        It is always true that

            self.last_entry() == list(self.all_entries())[-1]

        """
        if not self.items:
            return None
        stop = self.items[-1][0]
        entry = self.items[-1][1]
        if len(self.items) == 1:
            start = stop
        else:
            start = self.items[-2][0]
        if different_days(start, stop, self.virtual_midnight):
            start = stop
        duration = stop - start
        return start, stop, duration, entry

    def grouped_entries(self, skip_first=True):
        """Return consolidated entries (grouped by entry title).

        Returns two list: work entries and slacking entries.  Slacking
        entries are identified by finding two asterisks in the title.
        Entry lists are sorted, and contain (start, entry, duration) tuples.
        """
        work = {}
        slack = {}
        for start, stop, duration, entry in self.all_entries():
            if skip_first:
                skip_first = False
                continue
            if '***' in entry:
                continue
            if '**' in entry:
                entries = slack
            else:
                entries = work
            if entry in entries:
                old_start, old_entry, old_duration = entries[entry]
                start = min(start, old_start)
                duration += old_duration
            entries[entry] = (start, entry, duration)
        work = work.values()
        work.sort()
        slack = slack.values()
        slack.sort()
        return work, slack

    def categorized_work_entries(self, skip_first=True):
        """Return consolidated work entries grouped by category.

        Category is a string preceding the first ':' in the entry.

        Return two dicts:
          - {<category>: <entry list>}, where <category> is a category string
            and <entry list> is a sorted list that contains tuples (start,
            entry, duration); entry is stripped of its category prefix.
          - {<category>: <total duration>}, where <total duration> is the
            total duration of work in the <category>.
        """

        work, slack = self.grouped_entries(skip_first=skip_first)
        entries = {}
        totals = {}
        for start, entry, duration in work:
            if ': ' in entry:
                cat, clipped_entry = entry.split(': ', 1)
                entry_list = entries.get(cat, [])
                entry_list.append((start, clipped_entry, duration))
                entries[cat] = entry_list
                totals[cat] = totals.get(cat, datetime.timedelta(0)) + duration
            else:
                entry_list = entries.get(None, [])
                entry_list.append((start, entry, duration))
                entries[None] = entry_list
                totals[None] = totals.get(
                    None, datetime.timedelta(0)) + duration
        return entries, totals

    def totals(self):
        """Calculate total time of work and slacking entries.

        Returns (total_work, total_slacking) tuple.

        Slacking entries are identified by finding two asterisks in the title.

        Assuming that

            total_work, total_slacking = self.totals()
            work, slacking = self.grouped_entries()

        It is always true that

            total_work = sum([duration for start, entry, duration in work])
            total_slacking = sum([duration
                                  for start, entry, duration in slacking])

        (that is, it would be true if sum could operate on timedeltas).
        """
        total_work = total_slacking = datetime.timedelta(0)
        for start, stop, duration, entry in self.all_entries():
            if '**' in entry:
                total_slacking += duration
            else:
                total_work += duration
        return total_work, total_slacking

    def icalendar(self, output):
        """Create an iCalendar file with activities."""
        print >> output, "BEGIN:VCALENDAR"
        print >> output, "PRODID:-//mg.pov.lt/NONSGML GTimeLog//EN"
        print >> output, "VERSION:2.0"
        try:
            import socket
            idhost = socket.getfqdn()
        except: # can it actually ever fail?
            idhost = 'localhost'
        dtstamp = datetime.datetime.utcnow().strftime("%Y%m%dT%H%M%SZ")
        for start, stop, duration, entry in self.all_entries():
            print >> output, "BEGIN:VEVENT"
            print >> output, "UID:%s@%s" % (hash((start, stop, entry)), idhost)
            print >> output, "SUMMARY:%s" % (entry.replace('\\', '\\\\')
                                                  .replace(';', '\\;')
                                                  .replace(',', '\\,'))
            print >> output, "DTSTART:%s" % start.strftime('%Y%m%dT%H%M%S')
            print >> output, "DTEND:%s" % stop.strftime('%Y%m%dT%H%M%S')
            print >> output, "DTSTAMP:%s" % dtstamp
            print >> output, "END:VEVENT"
        print >> output, "END:VCALENDAR"

    def to_csv_complete(self, output, title_row=True):
        """Export work entries to a CSV file.

        The file has two columns: task title and time (in minutes).
        """
        writer = csv.writer(output)
        if title_row:
            writer.writerow(["task", "time (minutes)"])
        work, slack = self.grouped_entries()
        work = [(entry, as_minutes(duration))
                for start, entry, duration in work
                if duration] # skip empty "arrival" entries
        work.sort()
        writer.writerows(work)

    def to_csv_daily(self, output, title_row=True):
        """Export daily work, slacking, and arrival times to a CSV file.

        The file has four columns: date, time from midnight til arrival at
        work, slacking, and work (in decimal hours).
        """
        writer = csv.writer(output)
        if title_row:
            writer.writerow(["date", "day-start (hours)",
                             "slacking (hours)", "work (hours)"])

        # sum timedeltas per date
        # timelog must be cronological for this to be dependable

        d0 = datetime.timedelta(0)
        days = {} # date -> [time_started, slacking, work]
        dmin = None
        for start, stop, duration, entry in self.all_entries():
            if dmin is None:
                dmin = start.date()
            day = days.setdefault(start.date(),
                                  [datetime.timedelta(minutes=start.minute,
                                                      hours=start.hour),
                                   d0, d0])
            if '**' in entry:
                day[1] += duration
            else:
                day[2] += duration

        if dmin:
            # fill in missing dates - aka. weekends
            dmax = start.date()
            while dmin <= dmax:
                days.setdefault(dmin, [d0, d0, d0])
                dmin += datetime.timedelta(days=1)

        # convert to hours, and a sortable list
        items = [(day, as_hours(start), as_hours(slacking), as_hours(work))
                  for day, (start, slacking, work) in days.items()]
        items.sort()
        writer.writerows(items)


class Reports(object):
    """Generation of reports."""

    def __init__(self, window):
        self.window = window

    def _categorizing_report(self, output, email, who, subject, period_name,
                             estimated_column=False):
        """A report that displays entries by category.

        Writes a report template in RFC-822 format to output.

        The report looks like
        |                             time
        | Overhead:
        |   Status meeting              43
        |   Mail                      1:50
        | --------------------------------
        |                             2:33
        |
        | Compass:
        |   Compass: hotpatch         2:13
        |   Call with a client          30
        | --------------------------------
        |                             3:43
        |
        | No category:
        |   SAT roundup               1:00
        | --------------------------------
        |                             1:00
        |
        | Total work done this week: 6:26
        |
        | Categories by time spent:
        |
        | Compass       3:43
        | Overhead      2:33
        | No category   1:00

        """
        window = self.window

        print >> output, "To: %(email)s" % {'email': email}
        print >> output, "Subject: %s" % subject
        print >> output
        items = list(window.all_entries())
        if not items:
            print >> output, "No work done this %s." % period_name
            return
        print >> output, " " * 46,
        if estimated_column:
            print >> output, "estimated        actual"
        else:
            print >> output, "                   time"

        total_work, total_slacking = window.totals()
        entries, totals = window.categorized_work_entries()
        if entries:
            categories = entries.keys()
            categories.sort()
            if categories[0] == None:
                categories = categories[1:]
                categories.append('No category')
                e = entries.pop(None)
                entries['No category'] = e
                t = totals.pop(None)
                totals['No category'] = t
            for cat in categories:
                print >> output, '%s:' % cat

                work = [(entry, duration)
                        for start, entry, duration in entries[cat]]
                work.sort()
                for entry, duration in work:
                    if not duration:
                        continue # skip empty "arrival" entries

                    entry = entry[:1].upper() + entry[1:]
                    if estimated_column:
                        print >> output, (u"  %-46s  %-14s  %s" %
                                    (entry, '-', format_duration_short(duration)))
                    else:
                        print >> output, (u"  %-61s  %+5s" %
                                    (entry, format_duration_short(duration)))

                print >> output, '-' * 70
                print >> output, (u"%+70s" %
                                  format_duration_short(totals[cat]))
                print >> output
        print >> output, ("Total work done this %s: %s" %
                          (period_name, format_duration_short(total_work)))

        print >> output

        ordered_by_time = [(time, cat) for cat, time in totals.items()]
        ordered_by_time.sort(reverse=True)
        max_cat_length = max([len(cat) for cat in totals.keys()])
        line_format = '  %-' + str(max_cat_length + 4) + 's %+5s'
        print >> output, 'Categories by time spent:'
        for time, cat in ordered_by_time:
            print >> output, line_format % (cat, format_duration_short(time))

    def _report_categories(self, output, categories):
        """A helper method that lists time spent per category.

        Use this to add a section in a report looks similar to this:

        Administration:  2 hours 1 min
        Coding:          18 hours 45 min
        Learning:        3 hours

        category is a dict of entries (<category name>: <duration>).
        """
        print >> output
        print >> output, "By category:"
        print >> output

        items = categories.items()
        items.sort()
        for cat, duration in items:
            if not cat:
                continue

            print >> output, u"%-62s  %s" % (
                cat, format_duration_long(duration))

        if None in categories:
            print >> output, u"%-62s  %s" % (
                '(none)', format_duration_long(categories[None]))
        print >> output

    def _plain_report(self, output, email, who, subject, period_name,
                      estimated_column=False):
        """Format a report that does not categorize entries.

        Writes a report template in RFC-822 format to output.
        """
        window = self.window

        print >> output, "To: %(email)s" % {'email': email}
        print >> output, 'Subject: %s' % subject
        print >> output
        items = list(window.all_entries())
        if not items:
            print >> output, "No work done this %s." % period_name
            return
        print >> output, " " * 46,
        if estimated_column:
            print >> output, "estimated       actual"
        else:
            print >> output, "                time"
        work, slack = window.grouped_entries()
        total_work, total_slacking = window.totals()
        categories = {}
        if work:
            work = [(entry, duration) for start, entry, duration in work]
            work.sort()
            for entry, duration in work:
                if not duration:
                    continue # skip empty "arrival" entries

                if ': ' in entry:
                    cat, task = entry.split(': ', 1)
                    categories[cat] = categories.get(
                        cat, datetime.timedelta(0)) + duration
                else:
                    categories[None] = categories.get(
                        None, datetime.timedelta(0)) + duration

                entry = entry[:1].upper() + entry[1:]
                if estimated_column:
                    print >> output, (u"%-46s  %-14s  %s" %
                                (entry, '-', format_duration_long(duration)))
                else:
                    print >> output, (u"%-62s  %s" %
                                (entry, format_duration_long(duration)))
            print >> output
        print >> output, ("Total work done this %s: %s" %
                          (period_name, format_duration_long(total_work)))

        if categories:
            self._report_categories(output, categories)

    def weekly_report_categorized(self, output, email, who,
                                  estimated_column=False):
        """Format a weekly report with entries displayed  under categories."""
        week = self.window.min_timestamp.strftime('%V')
        subject = 'Weekly report for %s (week %s)' % (who, week)
        return self._categorizing_report(output, email, who, subject,
                                         period_name='week',
                                         estimated_column=estimated_column)

    def monthly_report_categorized(self, output, email, who,
                                  estimated_column=False):
        """Format a monthly report with entries displayed  under categories."""
        month = self.window.min_timestamp.strftime('%Y/%m')
        subject = 'Monthly report for %s (%s)' % (who, month)
        return self._categorizing_report(output, email, who, subject,
                                         period_name='month',
                                         estimated_column=estimated_column)

    def weekly_report_plain(self, output, email, who, estimated_column=False):
        """Format a weekly report ."""
        week = self.window.min_timestamp.strftime('%V')
        subject = 'Weekly report for %s (week %s)' % (who, week)
        return self._plain_report(output, email, who, subject,
                                  period_name='week',
                                  estimated_column=estimated_column)

    def monthly_report_plain(self, output, email, who, estimated_column=False):
        """Format a monthly report ."""
        month = self.window.min_timestamp.strftime('%Y/%m')
        subject = 'Monthly report for %s (%s)' % (who, month)
        return self._plain_report(output, email, who, subject,
                                  period_name='month',
                                  estimated_column=estimated_column)

    def daily_report(self, output, email, who):
        """Format a daily report.

        Writes a daily report template in RFC-822 format to output.
        """
        window = self.window

        # Locale is set as a side effect of 'import gtk', so strftime('%a')
        # would give us translated names
        weekday_names = ['Mon', 'Tue', 'Wed', 'Thu', 'Fri', 'Sat', 'Sun']
        weekday = weekday_names[window.min_timestamp.weekday()]
        week = window.min_timestamp.strftime('%V')
        print >> output, "To: %(email)s" % {'email': email}
        print >> output, ("Subject: %(date)s report for %(who)s"
                          " (%(weekday)s, week %(week)s)"
                          % {'date': window.min_timestamp.strftime('%Y-%m-%d'),
                             'weekday': weekday, 'week': week, 'who': who})
        print >> output
        items = list(window.all_entries())
        if not items:
            print >> output, "No work done today."
            return
        start, stop, duration, entry = items[0]
        entry = entry[:1].upper() + entry[1:]
        print >> output, "%s at %s" % (entry, start.strftime('%H:%M'))
        print >> output
        work, slack = window.grouped_entries()
        total_work, total_slacking = window.totals()
        if work:
            categories = {}
            for start, entry, duration in work:
                entry = entry[:1].upper() + entry[1:]
                print >> output, u"%-62s  %s" % (entry,
                                                format_duration_long(duration))
                if ': ' in entry:
                    cat, task = entry.split(': ', 1)
                    categories[cat] = categories.get(
                        cat, datetime.timedelta(0)) + duration
                else:
                    categories[None] = categories.get(
                        None, datetime.timedelta(0)) + duration

            print >> output
        print >> output, ("Total work done: %s" %
                          format_duration_long(total_work))

        if categories:
            self._report_categories(output, categories)

        print >> output, 'Slacking:\n'

        if slack:
            for start, entry, duration in slack:
                entry = entry[:1].upper() + entry[1:]
                print >> output, u"%-62s  %s" % (entry,
                                                format_duration_long(duration))
            print >> output
        print >> output, ("Time spent slacking: %s" %
                          format_duration_long(total_slacking))


class TimeLog(object):
    """Time log.

    A time log contains a time window for today, and can add new entries at
    the end.
    """

    def __init__(self, filename, virtual_midnight):
        self.filename = filename
        self.virtual_midnight = virtual_midnight
        self.reread()

    def reread(self):
        """Reload today's log."""
        self.day = virtual_day(datetime.datetime.now(), self.virtual_midnight)
        min = datetime.datetime.combine(self.day, self.virtual_midnight)
        max = min + datetime.timedelta(1)
        self.history = []
        self.window = TimeWindow(self.filename, min, max,
                                 self.virtual_midnight,
                                 callback=self.history.append)
        self.need_space = not self.window.items

    def window_for(self, min, max):
        """Return a TimeWindow for a specified time interval."""
        return TimeWindow(self.filename, min, max, self.virtual_midnight)

    def whole_history(self):
        """Return a TimeWindow for the whole history."""
        # XXX I don't like this solution.  Better make the min/max filtering
        # arguments optional in TimeWindow.reread
        return self.window_for(self.window.earliest_timestamp,
                               datetime.datetime.now())

    def raw_append(self, line):
        """Append a line to the time log file."""
        f = open(self.filename, "a")
        if self.need_space:
            self.need_space = False
            print >> f
        print >> f, line
        f.close()

    def append(self, entry, now=None):
        """Append a new entry to the time log."""
        if not now:
            now = datetime.datetime.now().replace(second=0, microsecond=0)
        last = self.window.last_time()
        if last and different_days(now, last, self.virtual_midnight):
            # next day: reset self.window
            self.reread()
        self.window.items.append((now, entry))
        line = '%s: %s' % (now.strftime("%Y-%m-%d %H:%M"), entry)
        self.raw_append(line)

    def valid_time(self, time):
        if time > datetime.datetime.now():
            return False
        last = self.window.last_time()
        if last and time < last:
            return False
        return True


class TaskList(object):
    """Task list.

    You can have a list of common tasks in a text file that looks like this

        Arrived **
        Reading mail
        Project1: do some task
        Project2: do some other task
        Project1: do yet another task

    These tasks are grouped by their common prefix (separated with ':').
    Tasks without a ':' are grouped under "Other".

    A TaskList has an attribute 'groups' which is a list of tuples
    (group_name, list_of_group_items).
    """

    other_title = 'Other'

    loading_callback = None
    loaded_callback = None
    error_callback = None

    def __init__(self, filename):
        self.filename = filename
        self.load()

    def check_reload(self):
        """Look at the mtime of tasks.txt, and reload it if necessary.

        Returns True if the file was reloaded.
        """
        mtime = self.get_mtime()
        if mtime != self.last_mtime:
            self.load()
            return True
        else:
            return False

    def get_mtime(self):
        """Return the mtime of self.filename, or None if the file doesn't exist."""
        try:
            return os.stat(self.filename).st_mtime
        except OSError:
            return None

    def load(self):
        """Load task list from a file named self.filename."""
        groups = {}
        self.last_mtime = self.get_mtime()
        try:
            for line in file(self.filename):
                line = line.strip()
                if not line or line.startswith('#'):
                    continue
                if ':' in line:
                    group, task = [s.strip() for s in line.split(':', 1)]
                else:
                    group, task = self.other_title, line
                groups.setdefault(group, []).append(task)
        except IOError:
            pass # the file's not there, so what?
        self.groups = groups.items()
        self.groups.sort()

    def reload(self):
        """Reload the task list."""
        self.load()


class RemoteTaskList(TaskList):
    """Task list stored on a remote server.

    Keeps a cached copy of the list in a local file, so you can use it offline.
    """

    def __init__(self, url, cache_filename):
        self.url = url
        TaskList.__init__(self, cache_filename)
        self.first_time = True

    def check_reload(self):
        """Check whether the task list needs to be reloaded.

        Download the task list if this is the first time, and a cached copy is
        not found.

        Returns True if the file was reloaded.
        """
        if self.first_time:
            self.first_time = False
            if not os.path.exists(self.filename):
                self.download()
                return True
        return TaskList.check_reload(self)

    def download(self):
        """Download the task list from the server."""
        if self.loading_callback:
            self.loading_callback()
        try:
            urllib.urlretrieve(self.url, self.filename)
        except IOError:
            if self.error_callback:
                self.error_callback()
        self.load()
        if self.loaded_callback:
            self.loaded_callback()

    def reload(self):
        """Reload the task list."""
        self.download()


class Settings(object):
    """Configurable settings for GTimeLog."""

    # Insane defaults
    email = 'activity-list@example.com'
    name = 'Anonymous'

    editor = 'xdg-open'
    mailer = 'x-terminal-emulator -e "mutt -H %s"'
    spreadsheet = 'xdg-open %s'
    chronological = True

    enable_gtk_completion = True  # False enables gvim-style completion

    hours = 8
    virtual_midnight = datetime.time(2, 0)

    task_list_url = ''
    edit_task_list_cmd = ''

    show_office_hours = True
    show_tray_icon = True
    prefer_app_indicator = True
    prefer_old_tray_icon = False
    start_in_tray = False

    report_style = 'plain'

    def _config(self):
        config = ConfigParser.RawConfigParser()
        config.add_section('gtimelog')
        config.set('gtimelog', 'list-email', self.email)
        config.set('gtimelog', 'name', self.name)
        config.set('gtimelog', 'editor', self.editor)
        config.set('gtimelog', 'mailer', self.mailer)
        config.set('gtimelog', 'spreadsheet', self.spreadsheet)
        config.set('gtimelog', 'chronological', str(self.chronological))
        config.set('gtimelog', 'gtk-completion',
                   str(self.enable_gtk_completion))
        config.set('gtimelog', 'hours', str(self.hours))
        config.set('gtimelog', 'virtual_midnight',
                   self.virtual_midnight.strftime('%H:%M'))
        config.set('gtimelog', 'task_list_url', self.task_list_url)
        config.set('gtimelog', 'edit_task_list_cmd', self.edit_task_list_cmd)
        config.set('gtimelog', 'show_office_hours',
                   str(self.show_office_hours))
        config.set('gtimelog', 'show_tray_icon', str(self.show_tray_icon))
        config.set('gtimelog', 'prefer_app_indicator', str(self.prefer_app_indicator))
        config.set('gtimelog', 'prefer_old_tray_icon', str(self.prefer_old_tray_icon))
        config.set('gtimelog', 'report_style', str(self.report_style))
        config.set('gtimelog', 'start_in_tray', str(self.start_in_tray))
        return config

    def load(self, filename):
        config = self._config()
        config.read([filename])
        self.email = config.get('gtimelog', 'list-email')
        self.name = config.get('gtimelog', 'name')
        self.editor = config.get('gtimelog', 'editor')
        self.mailer = config.get('gtimelog', 'mailer')
        self.spreadsheet = config.get('gtimelog', 'spreadsheet')
        self.chronological = config.getboolean('gtimelog', 'chronological')
        self.enable_gtk_completion = config.getboolean('gtimelog',
                                                       'gtk-completion')
        self.hours = config.getfloat('gtimelog', 'hours')
        self.virtual_midnight = parse_time(config.get('gtimelog',
                                                      'virtual_midnight'))
        self.task_list_url = config.get('gtimelog', 'task_list_url')
        self.edit_task_list_cmd = config.get('gtimelog', 'edit_task_list_cmd')
        self.show_office_hours = config.getboolean('gtimelog',
                                                   'show_office_hours')
        self.show_tray_icon = config.getboolean('gtimelog', 'show_tray_icon')
        self.prefer_app_indicator = config.getboolean('gtimelog',
                                                      'prefer_app_indicator')
        self.prefer_old_tray_icon = config.getboolean('gtimelog',
                                                      'prefer_old_tray_icon')
        self.report_style = config.get('gtimelog', 'report_style')
        self.start_in_tray = config.getboolean('gtimelog', 'start_in_tray')

    def save(self, filename):
        config = self._config()
        f = file(filename, 'w')
        try:
            config.write(f)
        finally:
            f.close()


class IconChooser(object):

    @property
    def icon_name(self):
        # XXX assumes the panel's color matches a menu bar's color, which is
        # not necessarily the case!  this logic works for, say,
        # Ambiance/Radiance, but it gets New Wave and Dark Room wrong.
        if not pygtk:
            # XXX: need to figure out how to do that with gi
            return icon_file_bright

        menu_text_color = gtk.MenuBar().rc_get_style().text[gtk.STATE_NORMAL]
        if menu_text_color.value >= 0.5:
            return icon_file_bright
        else:
            return icon_file_dark


class SimpleStatusIcon(IconChooser):
    """Status icon for gtimelog in the notification area."""

    def __init__(self, gtimelog_window):
        self.gtimelog_window = gtimelog_window
        self.timelog = gtimelog_window.timelog
        self.trayicon = None
        if not hasattr(gtk, 'StatusIcon'):
            # you must be using a very old PyGtk
            return
        self.icon = gtk_status_icon_new(self.icon_name)
        self.last_tick = False
        self.tick()
        self.icon.connect("activate", self.on_activate)
        self.icon.connect("popup-menu", self.on_popup_menu)
        self.gtimelog_window.main_window.connect("style-set", self.on_style_set)
        gobject.timeout_add(1000, self.tick)
        self.gtimelog_window.entry_watchers.append(self.entry_added)
        self.gtimelog_window.tray_icon = self

    def available(self):
        """Is the icon supported by this system?

        SimpleStatusIcon needs PyGtk 2.10 or newer
        """
        return self.icon is not None

    def on_style_set(self, *args):
        """The user chose a different theme."""
        self.icon.set_from_file(self.icon_name)

    def on_activate(self, widget):
        """The user clicked on the icon."""
        self.gtimelog_window.toggle_visible()

    def on_popup_menu(self, widget, button, activate_time):
        """The user clicked on the icon."""
        tray_icon_popup_menu = self.gtimelog_window.tray_icon_popup_menu
        tray_icon_popup_menu.popup(None, None, gtk.status_icon_position_menu,
                                   button, activate_time, self.icon)

    def entry_added(self, entry):
        """An entry has been added."""
        self.tick()

    def tick(self):
        """Tick every second."""
        self.icon.set_tooltip_text(self.tip())
        return True

    def tip(self):
        """Compute tooltip text."""
        current_task = self.gtimelog_window.task_entry.get_text()
        if not current_task:
            current_task = "nothing"
        tip = "GTimeLog: working on %s" % current_task
        total_work, total_slacking = self.timelog.window.totals()
        tip += "\nWork done today: %s" % format_duration(total_work)
        time_left = self.gtimelog_window.time_left_at_work(total_work)
        if time_left is not None:
            if time_left < datetime.timedelta(0):
                time_left = datetime.timedelta(0)
            tip += "\nTime left at work: %s" % format_duration(time_left)
        return tip


class AppIndicator(IconChooser):
    """Ubuntu's application indicator for gtimelog."""

    def __init__(self, gtimelog_window):
        self.gtimelog_window = gtimelog_window
        self.timelog = gtimelog_window.timelog
        self.indicator = None
        if pygtk:
            try:
                import appindicator
                self.indicator = appindicator.Indicator("gtimelog", self.icon_name,
                                            appindicator.CATEGORY_APPLICATION_STATUS)
                self.indicator.set_status(appindicator.STATUS_ACTIVE)
            except ImportError:
                return # nothing to do here, move along
                   # or install python-appindicator
<<<<<<< HEAD
        else:
            try:
                from gi.repository import AppIndicator
                self.indicator = AppIndicator.Indicator.new("gtimelog", self.icon_name,
                AppIndicator.IndicatorCategory.APPLICATION_STATUS)
                self.indicator.set_status(AppIndicator.IndicatorStatus.ACTIVE)
            except:
                return

        self.indicator.set_menu(gtimelog_window.tray_icon_popup_menu)
=======
        self.indicator = appindicator.Indicator("gtimelog", self.icon_name,
                                    appindicator.CATEGORY_APPLICATION_STATUS)
        self.indicator.set_status(appindicator.STATUS_ACTIVE)
        self.indicator.set_menu(gtimelog_window.app_indicator_menu)
>>>>>>> 4a66ee01
        self.gtimelog_window.tray_icon = self
        self.gtimelog_window.main_window.connect("style-set", self.on_style_set)

    def available(self):
        """Is the icon supported by this system?

        AppIndicator needs python-appindicator
        """
        return self.indicator is not None

    def on_style_set(self, *args):
        """The user chose a different theme."""
        self.indicator.set_icon(self.icon_name)


class OldTrayIcon(IconChooser):
    """Old tray icon for gtimelog, shows a ticking clock.

    Uses the old and deprecated egg.trayicon module.
    """

    def __init__(self, gtimelog_window):
        self.gtimelog_window = gtimelog_window
        self.timelog = gtimelog_window.timelog
        self.trayicon = None
        try:
            import egg.trayicon
        except ImportError:
            return # nothing to do here, move along
                   # or install python-gnome2-extras
                   # which was later renamed to python-eggtrayicon
        self.eventbox = gtk.EventBox()
        hbox = gtk.HBox()
        self.icon = gtk.Image()
        self.icon.set_from_file(self.icon_name)
        hbox.add(self.icon)
        self.time_label = gtk.Label()
        hbox.add(self.time_label)
        self.eventbox.add(hbox)
        self.trayicon = egg.trayicon.TrayIcon("GTimeLog")
        self.trayicon.add(self.eventbox)
        self.last_tick = False
        self.tick(force_update=True)
        self.trayicon.show_all()
        self.gtimelog_window.main_window.connect("style-set", self.on_style_set)
        tray_icon_popup_menu = gtimelog_window.tray_icon_popup_menu
        self.eventbox.connect_object("button-press-event", self.on_press,
                                     tray_icon_popup_menu)
        self.eventbox.connect("button-release-event", self.on_release)
        gobject.timeout_add(1000, self.tick)
        self.gtimelog_window.entry_watchers.append(self.entry_added)
        self.gtimelog_window.tray_icon = self

    def available(self):
        """Is the icon supported by this system?

        OldTrayIcon needs egg.trayicon, which is now deprecated and likely
        no longer available in modern Linux distributions.
        """
        return self.trayicon is not None

    def on_style_set(self, *args):
        """The user chose a different theme."""
        self.icon.set_from_file(self.icon_name)

    def on_press(self, widget, event):
        """A mouse button was pressed on the tray icon label."""
        if event.button != 3:
            return
        main_window = self.gtimelog_window.main_window
        # This should be unnecessary, as we now show/hide menu items
        # immediatelly after showing/hiding the main window
        if main_window.get_property("visible"):
            self.gtimelog_window.tray_show.hide()
            self.gtimelog_window.tray_hide.show()
        else:
            self.gtimelog_window.tray_show.show()
            self.gtimelog_window.tray_hide.hide()
        widget.popup(None, None, None, event.button, event.time)

    def on_release(self, widget, event):
        """A mouse button was released on the tray icon label."""
        if event.button != 1:
            return
        self.gtimelog_window.toggle_visible()

    def entry_added(self, entry):
        """An entry has been added."""
        self.tick(force_update=True)

    def tick(self, force_update=False):
        """Tick every second."""
        now = datetime.datetime.now().replace(second=0, microsecond=0)
        if now != self.last_tick or force_update: # Do not eat CPU too much
            self.last_tick = now
            last_time = self.timelog.window.last_time()
            if last_time is None:
                self.time_label.set_text(now.strftime("%H:%M"))
            else:
                self.time_label.set_text(format_duration_short(now - last_time))
        self.trayicon.set_tooltip_text(self.tip())
        return True

    def tip(self):
        """Compute tooltip text."""
        current_task = self.gtimelog_window.task_entry.get_text()
        if not current_task:
            current_task = "nothing"
        tip = "GTimeLog: working on %s" % current_task
        total_work, total_slacking = self.timelog.window.totals()
        tip += "\nWork done today: %s" % format_duration(total_work)
        time_left = self.gtimelog_window.time_left_at_work(total_work)
        if time_left is not None:
            if time_left < datetime.timedelta(0):
                time_left = datetime.timedelta(0)
            tip += "\nTime left at work: %s" % format_duration(time_left)
        return tip


class MainWindow(object):
    """Main application window."""

    # Initial view mode
    chronological = True
    show_tasks = True

    # URL to use for Help -> Online Documentation
    help_url = "http://mg.pov.lt/gtimelog"

    def __init__(self, timelog, settings, tasks):
        """Create the main window."""
        self.timelog = timelog
        self.settings = settings
        self.tasks = tasks
        self.tray_icon = None
        self.last_tick = None
        self.footer_mark = None
        # Try to prevent timer routines mucking with the buffer while we're
        # mucking with the buffer.  Not sure if it is necessary.
        self.lock = False
        self.chronological = settings.chronological
        self.entry_watchers = []
        self._init_ui()

    def _init_ui(self):
        """Initialize the user interface."""
        builder = gtk.Builder()
        builder.add_from_file(ui_file)
        # Set initial state of menu items *before* we hook up signals
        chronological_menu_item = builder.get_object("chronological")
        chronological_menu_item.set_active(self.chronological)
        show_task_pane_item = builder.get_object("show_task_pane")
        show_task_pane_item.set_active(self.show_tasks)
        # Now hook up signals
        builder.connect_signals(self)
        # Store references to UI elements we're going to need later
        self.app_indicator_menu = builder.get_object("app_indicator_menu")
        self.appind_show = builder.get_object("appind_show")
        self.tray_icon_popup_menu = builder.get_object("tray_icon_popup_menu")
        self.tray_show = builder.get_object("tray_show")
        self.tray_hide = builder.get_object("tray_hide")
        self.tray_show.hide()
        self.about_dialog = builder.get_object("about_dialog")
        self.about_dialog_ok_btn = builder.get_object("ok_button")
        self.about_dialog_ok_btn.connect("clicked", self.close_about_dialog)
        self.about_text = builder.get_object("about_text")
        self.about_text.set_markup(self.about_text.get_label() %
                                   dict(version=__version__))
        self.calendar_dialog = builder.get_object("calendar_dialog")
        self.calendar = builder.get_object("calendar")
        self.calendar.connect("day_selected_double_click",
                              self.on_calendar_day_selected_double_click)
        self.main_window = builder.get_object("main_window")
        self.main_window.connect("delete_event", self.delete_event)
        self.log_view = builder.get_object("log_view")
        self.set_up_log_view_columns()
        self.task_pane = builder.get_object("task_list_pane")
        if not self.show_tasks:
            self.task_pane.hide()
        self.task_pane_info_label = builder.get_object("task_pane_info_label")
        self.tasks.loading_callback = self.task_list_loading
        self.tasks.loaded_callback = self.task_list_loaded
        self.tasks.error_callback = self.task_list_error
        self.task_list = builder.get_object("task_list")
        self.task_store = gtk.TreeStore(str, str)
        self.task_list.set_model(self.task_store)
        column = gtk.TreeViewColumn("Task", gtk.CellRendererText(), text=0)
        self.task_list.append_column(column)
        self.task_list.connect("row_activated", self.task_list_row_activated)
        self.task_list_popup_menu = builder.get_object("task_list_popup_menu")
        self.task_list.connect_object("button_press_event",
                                      self.task_list_button_press,
                                      self.task_list_popup_menu)
        task_list_edit_menu_item = builder.get_object("task_list_edit")
        if not self.settings.edit_task_list_cmd:
            task_list_edit_menu_item.set_sensitive(False)
        self.time_label = builder.get_object("time_label")
        self.task_entry = builder.get_object("task_entry")
        self.task_entry.connect("changed", self.task_entry_changed)
        self.task_entry.connect("key_press_event", self.task_entry_key_press)
        self.add_button = builder.get_object("add_button")
        self.add_button.connect("clicked", self.add_entry)
        buffer = self.log_view.get_buffer()
        self.log_buffer = buffer
        buffer.create_tag('today', foreground='blue')
        buffer.create_tag('duration', foreground='red')
        buffer.create_tag('time', foreground='green')
        buffer.create_tag('slacking', foreground='gray')
        self.set_up_task_list()
        self.set_up_completion()
        self.set_up_history()
        self.populate_log()
        self.update_show_checkbox()
        self.tick(True)
        gobject.timeout_add(1000, self.tick)

    def set_up_log_view_columns(self):
        """Set up tab stops in the log view."""
        pango_context = self.log_view.get_pango_context()
        em = pango_context.get_font_description().get_size()
        tabs = pango_tabarray_new(2, False)
        tabs.set_tab(0, PANGO_ALIGN_LEFT, 9 * em)
        tabs.set_tab(1, PANGO_ALIGN_LEFT, 12 * em)
        self.log_view.set_tabs(tabs)

    def w(self, text, tag=None):
        """Write some text at the end of the log buffer."""
        buffer = self.log_buffer
        if tag:
            buffer.insert_with_tags_by_name(buffer.get_end_iter(), text, tag)
        else:
            buffer.insert(buffer.get_end_iter(), text)

    def populate_log(self):
        """Populate the log."""
        self.lock = True
        buffer = self.log_buffer
        buffer.set_text("")
        if self.footer_mark is not None:
            buffer.delete_mark(self.footer_mark)
            self.footer_mark = None
        today = virtual_day(datetime.datetime.now(),
                            self.timelog.virtual_midnight)
        today = today.strftime('%A, %Y-%m-%d (week %V)')
        self.w(today + '\n\n', 'today')
        if self.chronological:
            for item in self.timelog.window.all_entries():
                self.write_item(item)
        else:
            work, slack = self.timelog.window.grouped_entries()
            for start, entry, duration in work + slack:
                self.write_group(entry, duration)
            where = buffer.get_end_iter()
            where.backward_cursor_position()
            buffer.place_cursor(where)
        self.add_footer()
        self.scroll_to_end()
        self.lock = False

    def delete_footer(self):
        buffer = self.log_buffer
        buffer.delete(buffer.get_iter_at_mark(self.footer_mark),
                      buffer.get_end_iter())
        buffer.delete_mark(self.footer_mark)
        self.footer_mark = None

    def add_footer(self):
        buffer = self.log_buffer
        self.footer_mark = buffer.create_mark('footer', buffer.get_end_iter(),
                                              True)
        total_work, total_slacking = self.timelog.window.totals()
        weekly_window = self.weekly_window()
        week_total_work, week_total_slacking = weekly_window.totals()
        work_days_this_week = weekly_window.count_days()

        self.w('\n')
        self.w('Total work done: ')
        self.w(format_duration(total_work), 'duration')
        self.w(' (')
        self.w(format_duration(week_total_work), 'duration')
        self.w(' this week')
        if work_days_this_week:
            per_diem = week_total_work / work_days_this_week
            self.w(', ')
            self.w(format_duration(per_diem), 'duration')
            self.w(' per day')
        self.w(')\n')
        self.w('Total slacking: ')
        self.w(format_duration(total_slacking), 'duration')
        self.w(' (')
        self.w(format_duration(week_total_slacking), 'duration')
        self.w(' this week')
        if work_days_this_week:
            per_diem = week_total_slacking / work_days_this_week
            self.w(', ')
            self.w(format_duration(per_diem), 'duration')
            self.w(' per day')
        self.w(')\n')
        time_left = self.time_left_at_work(total_work)
        if time_left is not None:
            time_to_leave = datetime.datetime.now() + time_left
            if time_left < datetime.timedelta(0):
                time_left = datetime.timedelta(0)
            self.w('Time left at work: ')
            self.w(format_duration(time_left), 'duration')
            self.w(' (till ')
            self.w(time_to_leave.strftime('%H:%M'), 'time')
            self.w(')')

        if self.settings.show_office_hours:
            self.w('\nAt office today: ')
            hours = datetime.timedelta(hours=self.settings.hours)
            total = total_slacking + total_work
            self.w("%s " % format_duration(total), 'duration' )
            self.w('(')
            if total > hours:
                self.w(format_duration(total - hours), 'duration')
                self.w(' overtime')
            else:
                self.w(format_duration(hours - total), 'duration')
                self.w(' left')
            self.w(')')

    def time_left_at_work(self, total_work):
        """Calculate time left to work."""
        last_time = self.timelog.window.last_time()
        if last_time is None:
            return None
        now = datetime.datetime.now()
        current_task = self.task_entry.get_text()
        current_task_time = now - last_time
        if '**' in current_task:
            total_time = total_work
        else:
            total_time = total_work + current_task_time
        return datetime.timedelta(hours=self.settings.hours) - total_time

    def write_item(self, item):
        buffer = self.log_buffer
        start, stop, duration, entry = item
        self.w(format_duration(duration), 'duration')
        period = '\t(%s-%s)\t' % (start.strftime('%H:%M'),
                                  stop.strftime('%H:%M'))
        self.w(period, 'time')
        tag = '**' in entry and 'slacking' or None
        self.w(entry + '\n', tag)
        where = buffer.get_end_iter()
        where.backward_cursor_position()
        buffer.place_cursor(where)

    def write_group(self, entry, duration):
        self.w(format_duration(duration), 'duration')
        tag = '**' in entry and 'slacking' or None
        self.w('\t' + entry + '\n', tag)

    def scroll_to_end(self):
        buffer = self.log_view.get_buffer()
        end_mark = buffer.create_mark('end', buffer.get_end_iter())
        self.log_view.scroll_to_mark(end_mark, 0, False, 0, 0)
        buffer.delete_mark(end_mark)

    def set_up_task_list(self):
        """Set up the task list pane."""
        self.task_store.clear()
        for group_name, group_items in self.tasks.groups:
            t = self.task_store.append(None, [group_name, group_name + ': '])
            for item in group_items:
                if group_name == self.tasks.other_title:
                    task = item
                else:
                    task = group_name + ': ' + item
                self.task_store.append(t, [item, task])
        self.task_list.expand_all()

    def set_up_history(self):
        """Set up history."""
        self.history = self.timelog.history
        self.filtered_history = []
        self.history_pos = 0
        self.history_undo = ''
        if not self.have_completion:
            return
        seen = set()
        self.completion_choices.clear()
        for entry in self.history:
            if entry not in seen:
                seen.add(entry)
                self.completion_choices.append([entry])

    def set_up_completion(self):
        """Set up autocompletion."""
        if not self.settings.enable_gtk_completion:
            self.have_completion = False
            return
        self.have_completion = hasattr(gtk, 'EntryCompletion')
        if not self.have_completion:
            return
        self.completion_choices = gtk.ListStore(str)
        completion = gtk.EntryCompletion()
        completion.set_model(self.completion_choices)
        completion.set_text_column(0)
        self.task_entry.set_completion(completion)

    def add_history(self, entry):
        """Add an entry to history."""
        self.history.append(entry)
        self.history_pos = 0
        if not self.have_completion:
            return
        if entry not in [row[0] for row in self.completion_choices]:
            self.completion_choices.append([entry])

    def delete_event(self, widget, data=None):
        """Try to close the window."""
        if self.tray_icon:
            self.on_hide_activate()
            return True
        else:
            gtk.main_quit()
            return False

    def close_about_dialog(self, widget):
        """Ok clicked in the about dialog."""
        self.about_dialog.hide()

    def on_show_activate(self, widget=None):
        """Tray icon menu -> Show selected"""
        self.main_window.present()
        self.tray_show.hide()
        self.tray_hide.show()
        self.update_show_checkbox()

    def on_hide_activate(self, widget=None):
        """Tray icon menu -> Hide selected"""
        self.main_window.hide()
        self.tray_hide.hide()
        self.tray_show.show()
        self.update_show_checkbox()

    def update_show_checkbox(self):
        self.ignore_on_toggle_visible = True
        # This next line triggers both 'activate' and 'toggled' signals
        self.appind_show.set_active(self.main_window.get_property("visible"))
        self.ignore_on_toggle_visible = False

    ignore_on_toggle_visible = False

    def on_toggle_visible(self, widget=None):
        """Application indicator menu -> Show GTimeLog"""
        if not self.ignore_on_toggle_visible:
            self.toggle_visible()

    def toggle_visible(self):
        """Toggle main window visibility."""
        if self.main_window.get_property("visible"):
            self.on_hide_activate()
        else:
            self.on_show_activate()

    def on_quit_activate(self, widget):
        """File -> Quit selected"""
        gtk.main_quit()

    def on_about_activate(self, widget):
        """Help -> About selected"""
        self.about_dialog.show()

    def on_online_help_activate(self, widget):
        """Help -> Online Documentation selected"""
        import webbrowser
        webbrowser.open(self.help_url)

    def on_chronological_activate(self, widget):
        """View -> Chronological"""
        self.chronological = True
        self.populate_log()

    def on_grouped_activate(self, widget):
        """View -> Grouped"""
        self.chronological = False
        self.populate_log()

    def on_daily_report_activate(self, widget):
        """File -> Daily Report"""
        reports = Reports(self.timelog.window)
        self.mail(reports.daily_report)

    def on_yesterdays_report_activate(self, widget):
        """File -> Daily Report for Yesterday"""
        max = self.timelog.window.min_timestamp
        min = max - datetime.timedelta(1)
        reports = Reports(self.timelog.window_for(min, max))
        self.mail(reports.daily_report)

    def on_previous_day_report_activate(self, widget):
        """File -> Daily Report for a Previous Day"""
        day = self.choose_date()
        if day:
            min = datetime.datetime.combine(day,
                            self.timelog.virtual_midnight)
            max = min + datetime.timedelta(1)
            reports = Reports(self.timelog.window_for(min, max))
            self.mail(reports.daily_report)

    def choose_date(self):
        """Pop up a calendar dialog.

        Returns either a datetime.date, or one.
        """
        if self.calendar_dialog.run() == GTK_RESPONSE_OK:
            y, m1, d = self.calendar.get_date()
            day = datetime.date(y, m1+1, d)
        else:
            day = None
        self.calendar_dialog.hide()
        return day

    def on_calendar_day_selected_double_click(self, widget):
        """Double-click on a calendar day: close the dialog."""
        self.calendar_dialog.response(GTK_RESPONSE_OK)

    def weekly_window(self, day=None):
        if not day:
            day = self.timelog.day
        monday = day - datetime.timedelta(day.weekday())
        min = datetime.datetime.combine(monday,
                        self.timelog.virtual_midnight)
        max = min + datetime.timedelta(7)
        window = self.timelog.window_for(min, max)
        return window

    def on_weekly_report_activate(self, widget):
        """File -> Weekly Report"""
        day = self.timelog.day
        reports = Reports(self.weekly_window(day=day))
        if self.settings.report_style == 'plain':
            report = reports.weekly_report_plain
        elif self.settings.report_style == 'categorized':
            report = reports.weekly_report_categorized
        else:
            report = reports.weekly_report_plain
        self.mail(report)

    def on_last_weeks_report_activate(self, widget):
        """File -> Weekly Report for Last Week"""
        day = self.timelog.day - datetime.timedelta(7)
        reports = Reports(self.weekly_window(day=day))
        if self.settings.report_style == 'plain':
            report = reports.weekly_report_plain
        elif self.settings.report_style == 'categorized':
            report = reports.weekly_report_categorized
        else:
            report = reports.weekly_report_plain
        self.mail(report)

    def on_previous_week_report_activate(self, widget):
        """File -> Weekly Report for a Previous Week"""
        day = self.choose_date()
        if day:
            reports = Reports(self.weekly_window(day=day))
            if self.settings.report_style == 'plain':
                report = reports.weekly_report_plain
            elif self.settings.report_style == 'categorized':
                report = reports.weekly_report_categorized
            else:
                report = reports.weekly_report_plain
            self.mail(report)

    def monthly_window(self, day=None):
        if not day:
            day = self.timelog.day
        first_of_this_month = first_of_month(day)
        first_of_next_month = next_month(day)
        min = datetime.datetime.combine(first_of_this_month,
                                        self.timelog.virtual_midnight)
        max = datetime.datetime.combine(first_of_next_month,
                                        self.timelog.virtual_midnight)
        window = self.timelog.window_for(min, max)
        return window

    def on_previous_month_report_activate(self, widget):
        """File -> Monthly Report for a Previous Month"""
        day = self.choose_date()
        if day:
            reports = Reports(self.monthly_window(day=day))
            if self.settings.report_style == 'plain':
                report = reports.monthly_report_plain
            elif self.settings.report_style == 'categorized':
                report = reports.monthly_report_categorized
            else:
                report = reports.monthly_report_plain
            self.mail(report)

    def on_last_month_report_activate(self, widget):
        """File -> Monthly Report for Last Month"""
        day = self.timelog.day - datetime.timedelta(self.timelog.day.day)
        reports = Reports(self.monthly_window(day=day))
        if self.settings.report_style == 'plain':
            report = reports.monthly_report_plain
        elif self.settings.report_style == 'categorized':
            report = reports.monthly_report_categorized
        else:
            report = reports.monthly_report_plain
        self.mail(report)

    def on_monthly_report_activate(self, widget):
        """File -> Monthly Report"""
        reports = Reports(self.monthly_window())
        if self.settings.report_style == 'plain':
            report = reports.monthly_report_plain
        elif self.settings.report_style == 'categorized':
            report = reports.monthly_report_categorized
        else:
            report = reports.monthly_report_plain
        self.mail(report)

    def on_open_complete_spreadsheet_activate(self, widget):
        """Report -> Complete Report in Spreadsheet"""
        tempfn = tempfile.mktemp(suffix='gtimelog.csv') # XXX unsafe!
        f = open(tempfn, 'w')
        self.timelog.whole_history().to_csv_complete(f)
        f.close()
        self.spawn(self.settings.spreadsheet, tempfn)

    def on_open_slack_spreadsheet_activate(self, widget):
        """Report -> Work/_Slacking stats in Spreadsheet"""
        tempfn = tempfile.mktemp(suffix='gtimelog.csv') # XXX unsafe!
        f = open(tempfn, 'w')
        self.timelog.whole_history().to_csv_daily(f)
        f.close()
        self.spawn(self.settings.spreadsheet, tempfn)

    def on_edit_timelog_activate(self, widget):
        """File -> Edit timelog.txt"""
        self.spawn(self.settings.editor, '"%s"' % self.timelog.filename)

    def mail(self, write_draft):
        """Send an email."""
        draftfn = tempfile.mktemp(suffix='gtimelog') # XXX unsafe!
        draft = open(draftfn, 'w')
        write_draft(draft, self.settings.email, self.settings.name)
        draft.close()
        self.spawn(self.settings.mailer, draftfn)
        # XXX rm draftfn when done -- but how?

    def spawn(self, command, arg=None):
        """Spawn a process in background"""
        # XXX shell-escape arg, please.
        if arg is not None:
            if '%s' in command:
                command = command % arg
            else:
                command += ' ' + arg
        os.system(command + " &")

    def on_reread_activate(self, widget):
        """File -> Reread"""
        self.timelog.reread()
        self.set_up_history()
        self.populate_log()
        self.tick(True)

    def on_show_task_pane_toggled(self, event):
        """View -> Tasks"""
        if self.task_pane.get_property("visible"):
            self.task_pane.hide()
        else:
            self.task_pane.show()

    def on_task_pane_close_button_activate(self, event, data=None):
        """The close button next to the task pane title"""
        self.task_pane.hide()

    def task_list_row_activated(self, treeview, path, view_column):
        """A task was selected in the task pane -- put it to the entry."""
        model = treeview.get_model()
        task = model[path][1]
        self.task_entry.set_text(task)
        def grab_focus():
            self.task_entry.grab_focus()
            self.task_entry.set_position(-1)
        # There's a race here: sometimes the GDK_2BUTTON_PRESS signal is handled
        # _after_ row-activated, which makes the tree control steal the focus
        # back from the task entry.  To avoid this, wait until all the events
        # have been handled.
        gobject.idle_add(grab_focus)

    def task_list_button_press(self, menu, event):
        if event.button == 3:
            menu.popup(None, None, None, event.button, event.time)
            return True
        else:
            return False

    def on_task_list_reload(self, event):
        self.tasks.reload()
        self.set_up_task_list()

    def on_task_list_edit(self, event):
        self.spawn(self.settings.edit_task_list_cmd)

    def task_list_loading(self):
        self.task_list_loading_failed = False
        self.task_pane_info_label.set_text("Loading...")
        self.task_pane_info_label.show()
        # let the ui update become visible
        while gtk.events_pending():
            gtk.main_iteration()

    def task_list_error(self):
        self.task_list_loading_failed = True
        self.task_pane_info_label.set_text("Could not get task list.")
        self.task_pane_info_label.show()

    def task_list_loaded(self):
        if not self.task_list_loading_failed:
            self.task_pane_info_label.hide()

    def task_entry_changed(self, widget):
        """Reset history position when the task entry is changed."""
        self.history_pos = 0

    def task_entry_key_press(self, widget, event):
        """Handle key presses in task entry."""
        if event.keyval == gdk.keyval_from_name('Prior'):
            self._do_history(1)
            return True
        if event.keyval == gdk.keyval_from_name('Next'):
            self._do_history(-1)
            return True
        # XXX This interferes with the completion box.  How do I determine
        # whether the completion box is visible or not?
        if self.have_completion:
            return False
        if event.keyval == gdk.keyval_from_name('Up'):
            self._do_history(1)
            return True
        if event.keyval == gdk.keyval_from_name('Down'):
            self._do_history(-1)
            return True
        return False

    def _do_history(self, delta):
        """Handle movement in history."""
        if not self.history:
            return
        if self.history_pos == 0:
            self.history_undo = self.task_entry.get_text()
            self.filtered_history = uniq([l for l in self.history
                                          if l.startswith(self.history_undo)])
        history = self.filtered_history
        new_pos = max(0, min(self.history_pos + delta, len(history)))
        if new_pos == 0:
            self.task_entry.set_text(self.history_undo)
            self.task_entry.set_position(-1)
        else:
            self.task_entry.set_text(history[-new_pos])
            self.task_entry.select_region(0, -1)
        # Do this after task_entry_changed reset history_pos to 0
        self.history_pos = new_pos

    def add_entry(self, widget, data=None):
        """Add the task entry to the log."""
        entry = self.task_entry.get_text()

        now = None
        date_match = re.match(r'(\d\d):(\d\d)\s+', entry)
        delta_match = re.match(r'-([1-9]\d?|1\d\d)\s+', entry)
        if date_match:
            h = int(date_match.group(1))
            m = int(date_match.group(2))
            if 0 <= h < 24 and 0 <= m <= 60:
                now = datetime.datetime.now()
                now = now.replace(hour=h, minute=m, second=0, microsecond=0)
                if self.timelog.valid_time(now):
                    entry = entry[date_match.end():]
                else:
                    now = None
        if delta_match:
            seconds = int(delta_match.group()) * 60
            now = datetime.datetime.now().replace(second=0, microsecond=0)
            now += datetime.timedelta(seconds=seconds)
            if self.timelog.valid_time(now):
                entry = entry[delta_match.end():]
            else:
                now = None

        if not entry:
            return
        self.add_history(entry)
        self.timelog.append(entry, now)
        if self.chronological:
            self.delete_footer()
            self.write_item(self.timelog.window.last_entry())
            self.add_footer()
            self.scroll_to_end()
        else:
            self.populate_log()
        self.task_entry.set_text("")
        self.task_entry.grab_focus()
        self.tick(True)
        for watcher in self.entry_watchers:
            watcher(entry)

    def tick(self, force_update=False):
        """Tick every second."""
        if self.tasks.check_reload():
            self.set_up_task_list()
        now = datetime.datetime.now().replace(second=0, microsecond=0)
        if now == self.last_tick and not force_update:
            # Do not eat CPU unnecessarily
            return True
        self.last_tick = now
        last_time = self.timelog.window.last_time()
        if last_time is None:
            self.time_label.set_text(now.strftime("%H:%M"))
        else:
            self.time_label.set_text(format_duration(now - last_time))
            # Update "time left to work"
            if not self.lock:
                self.delete_footer()
                self.add_footer()
        return True


if dbus:
    INTERFACE = "lt.pov.mg.gtimelog.Service"
    OBJECT_PATH = "/lt/pov/mg/gtimelog/Service"
    SERVICE = "lt.pov.mg.gtimelog.GTimeLog"

    class Service(dbus.service.Object):
        """Our DBus service, used to communicate with the main instance."""

        def __init__(self, main_window):
            session_bus = dbus.SessionBus()
            connection = dbus.service.BusName(SERVICE, session_bus)
            dbus.service.Object.__init__(self, connection, OBJECT_PATH)

            self.main_window = main_window

        @dbus.service.method(INTERFACE)
        def ToggleFocus(self):
            self.main_window.toggle_visible()

        @dbus.service.method(INTERFACE)
        def Present(self):
            self.main_window.on_show_activate()


def main():
    """Run the program."""
    if len(sys.argv) > 1 and sys.argv[1] == '--sample-config':
        settings = Settings()
        settings.save("gtimelogrc.sample")
        print "Sample configuration file written to gtimelogrc.sample"
        return

    if '--ignore-dbus' in sys.argv:
        global dbus
        dbus = None

    # Let's check if there is already an instance of GTimeLog running
    # and if it is make it present itself or when it is already presented
    # hide it and then quit.
    if dbus:
        dbus.mainloop.glib.DBusGMainLoop(set_as_default=True)

        try:
            session_bus = dbus.SessionBus()
            dbus_service = session_bus.get_object(SERVICE, OBJECT_PATH)
            if '--toggle' in sys.argv:
                dbus_service.ToggleFocus()
                print "Already running, toggling visibility"
            elif '--tray' in sys.argv:
                print "Already running, not doing anything"
            else:
                dbus_service.Present()
                print "Already running, presenting main window"
            sys.exit()
        except dbus.DBusException:
            pass

    configdir = os.path.expanduser(
        os.environ.get('GTIMELOG_HOME') or '~/.gtimelog')
    try:
        os.makedirs(configdir) # create it if it doesn't exist
    except OSError:
        pass
    settings = Settings()
    settings_file = os.path.join(configdir, 'gtimelogrc')
    if not os.path.exists(settings_file):
        settings.save(settings_file)
    else:
        settings.load(settings_file)
    timelog = TimeLog(os.path.join(configdir, 'timelog.txt'),
                      settings.virtual_midnight)
    if settings.task_list_url:
        tasks = RemoteTaskList(settings.task_list_url,
                               os.path.join(configdir, 'remote-tasks.txt'))
    else:
        tasks = TaskList(os.path.join(configdir, 'tasks.txt'))
    main_window = MainWindow(timelog, settings, tasks)
    start_in_tray = False
    if settings.show_tray_icon:
        if settings.prefer_app_indicator:
            icons = [AppIndicator, SimpleStatusIcon, OldTrayIcon]
        elif settings.prefer_old_tray_icon:
            icons = [OldTrayIcon, SimpleStatusIcon, AppIndicator]
        else:
            icons = [SimpleStatusIcon, OldTrayIcon, AppIndicator]
        for icon_class in icons:
            tray_icon = icon_class(main_window)
            if tray_icon.available():
                start_in_tray = settings.start_in_tray or ('--tray' in sys.argv)
                break # found one that works
    if not start_in_tray:
        main_window.on_show_activate()
    if dbus:
        service = Service(main_window)
    try:
        gtk.main()
    except KeyboardInterrupt:
        pass

if __name__ == '__main__':
    main()<|MERGE_RESOLUTION|>--- conflicted
+++ resolved
@@ -1110,7 +1110,6 @@
             except ImportError:
                 return # nothing to do here, move along
                    # or install python-appindicator
-<<<<<<< HEAD
         else:
             try:
                 from gi.repository import AppIndicator
@@ -1120,13 +1119,7 @@
             except:
                 return
 
-        self.indicator.set_menu(gtimelog_window.tray_icon_popup_menu)
-=======
-        self.indicator = appindicator.Indicator("gtimelog", self.icon_name,
-                                    appindicator.CATEGORY_APPLICATION_STATUS)
-        self.indicator.set_status(appindicator.STATUS_ACTIVE)
         self.indicator.set_menu(gtimelog_window.app_indicator_menu)
->>>>>>> 4a66ee01
         self.gtimelog_window.tray_icon = self
         self.gtimelog_window.main_window.connect("style-set", self.on_style_set)
 
