# The gtimelog package.

<<<<<<< HEAD
__version__ = '0.9.2'
=======
__version__ = '0.10.0'
>>>>>>> 3ee6f1dc
<|MERGE_RESOLUTION|>--- conflicted
+++ resolved
@@ -1,7 +1,3 @@
 # The gtimelog package.
 
-<<<<<<< HEAD
-__version__ = '0.9.2'
-=======
-__version__ = '0.10.0'
->>>>>>> 3ee6f1dc
+__version__ = '0.10.0'