Changelog
---------

<<<<<<< HEAD
0.9.2 (unreleased)
~~~~~~~~~~~~~~~~~~
* Fix setup.py to work on Python 3 when your locale is not UTF-8
  (LP: #1263772).
* Note that Gtk+ 2.x is no longer supported (this regressed somewhere between
  0.9.0 and 0.9.1, but I didn't notice because I have no access to a system
  that has Gtk+ 2.x).
* Use Tango colors in the main text buffer (GH: #13).
* Fix two Gtk-CRITICAL warnings on startup (GH: #14).
=======
0.10 (unreleased)
~~~~~~~~~~~~~~~~~
* Fix setup.py to work on Python 3 when your locale is not UTF-8
  (LP: #1263772).
* Drop PyGTK/GTK+2 support that didn't work since 0.9.1.
* Drop support for Python 2.6 (through use of argparse module). Latest
  Ubuntu LTS (12.04) has 2.7.
>>>>>>> eeda1e33


0.9.1 (2013-12-23)
~~~~~~~~~~~~~~~~~~
* Manual pages for gtimelog(1) and gtimelogrc(5).


0.9.0 (2013-12-04)
~~~~~~~~~~~~~~~~~~
* New custom date range report by Rohan Mitchell.
* Moved to GitHub.
* HACKING.txt renamed to CONTRIBUTING.rst.
* Tests no longer require PyGTK/PyGObject.
* Add back Python 2.6 support (not 100% guaranteed, I don't have
  PyGObject for 2.6).
* Add Python 3.3 support.


0.8.1 (2013-02-10)
~~~~~~~~~~~~~~~~~~
* Fix strftime problem on Windows (LP: #1096489).
* Fix gtimelog.desktop validation (LP: #1051226).
* Use gtimelog icon instead of gnome-week.png.
* Use XDG Base Directory Specification for config and data files
  (~/.config/gtimelog and ~/.local/share/gtimelog).  There's no automatic
  migration: if ~/.gtimelog exists, it will continue to be used.
* Fix Unicode errors when user's name is non-ASCII (LP: #1117109).
* Dropped Python 2.6 support (by accident).


0.8.0 (2012-08-24)
~~~~~~~~~~~~~~~~~~
* History browsing (LP: #220778).
* New setting to hide the tasks pane on startup (LP: #767096).
* Reload timelog.txt automatically when it changes (LP: #220775).
* Fix segfault on startup (LP: #1016212).
* Summary view (Alt-3) that shows total work in each category.
* Fix popup menu on the task pane (LP: #1040031).
* New command-line option: --prefer-pygtk.  Only useful for testing against the
  deprecated PyGtk bindings instead of the modern pygobject-introspection.
* New command-line option: --quit.
* Fix popup menu of the tray icon (LP: #1039977).
* Fix crash on exit when using Gtk+ 2 (LP: #1040088).
* New command-line option: --debug.
* New command-line option: --version.


0.7.1 (2012-02-01)
~~~~~~~~~~~~~~~~~~
* Fix reporting problems with non-ASCII characters when using
  gobject-introspection (LP: #785578).
* Fix ^C not exiting the app when using gobject-introspection.
* Implement panel icon color autodetection logic that was missing in the
  gobject-introspection case (LP: #924390).
* New command-line option: --help.
* New command-line option: --replace.  Requires that the running version
  support the new DBus method 'Quit', which was also added in this version.
* Messages printed to stdout are prefixed by "gtimelog" (GUI app output often
  ends up in ~/.xsession-errors, it's polite to identify yourself when writing
  there).
* DBus errors do not pass silently.


0.7.0 (2011-09-21)
~~~~~~~~~~~~~~~~~~
* Use gobject-introspection by default, using pygtk only as a fallback.  This
  will require a newer gir1.2-pango-1.0 than what's in Ubuntu Oneiric
  (LP: #855076) and still suffers from key presses being ignored
  (LP: #849732).  Unset the environment variable UBUNTU_MENUPROXY to work
  around the latter bug.
* Rework the gi/pygtk imports so that only the minimum is wrapped in a
  try-except.
* Use /usr/bin/env python in #! line, though this should be hard-coded to the
  installed version of Python in the Debian package.
* Other code cleanup (e.g. use new-style classes via __metaclass__, remove
  ancient workaround for missing `set` built-in).


0.6.1 (2011-09-20)
~~~~~~~~~~~~~~~~~~
* Fix two crashes when using GI.  Given by Martin Pitt.


0.6.0 (2011-08-23)
~~~~~~~~~~~~~~~~~~
* Ctrl-Q now quits.  (LP: #750092)
* Fixed UnboundLocalError.  (LP: #778285)  Given by Jeroen Langeveld.
* Ported from PyGTK to GI. This supports GTK 2 and GTK 3 with GI now, but still
  works with PyGTK.
  Contributed by Martin Pitt <martin.pitt@ubuntu.com>.

  Packager's note: If you want to use GI, you need to change the package's
  dependencies from pygtk to the package that provides the GTK and Pango
  typelibs (e. g. gir1.2-gtk-2.0 and gir1.2-pango-1.0 on Debian/Ubuntu). It
  also requires pygobject >= 2.27.1.

* Hide the main window on Esc.  Fixes LP: #716257.
  Contributed by Vladislav Naumov (https://launchpad.net/~vnaum).


0.5.0 (2011-01-28)
~~~~~~~~~~~~~~~~~~
* Switched from Glade to GtkBuilder.  This fixes those strange theme problems
  GTimeLog had with Ubuntu's Radiance and especially Ambiance. (LP: #644393)

  Packagers note: src/gtimelog/gtimelog.glade is gone, it was replaced by
  src/gtimelog/gtimelog.ui.  It needs to be installed into
  /usr/share/gtimelog/.

* GTimeLog now supports Ubuntu's application indicators.  There's a new
  configuration option, ``prefer_app_indicator``, defaulting to true.
  Fixes LP: #523461.
* GTimeLog tries to detect your theme color and make the tray icon dark or
  bright, for good contrast.  This is a hack that doesn't work reliably, but
  is better than nothing.  Fixes LP: #700428.

  Packagers note: there's a new icon file,
  src/gtimelog/gtimelog-small-bright.png.  It needs to be installed into
  /usr/share/gtimelog/.

* Made GTimeLog a single instance application.  Requires python-dbus.
  The following command line options are supported::

    gtimelog --ignore-dbus
        Always launch a new application instance, do not start the DBus
        service.

    gtimelog --toggle
        If GtimeLog already running, show or hide the GTimeLog window,
        otherwise launch a new application instance.

    gtimelog
        If GtimeLog already running, bring the GTimeLog window to the front,
        otherwise launch a new application instance.

  Contributed by Bruce van der Kooij (https://launchpad.net/~brucevdk),
  Fixes LP: #356495.

* New option: start_in_tray.  Defaults to false.  Contributed by Bruce van der
  Kooij (https://launchpad.net/~brucevdk), as part of his patch for LP:
  #356495.
* New command-line option: --tray.  Makes GTimeLog start minimized, or exit
  without doing anything if it's already running.
* Added some documentation for contributors: HACKING.txt.
* Daily reports include totals by category.  Contributed by Laurynas Speičys
  <laurynas@pov.lt>.
* The tasks pane can be toggled by pressing F9 and has a close button.
* Alternative weekly and monthly report style, can be chosen by adding
  ``report_style = categorized`` to ~/.gtimelog/gtimelogrc.
  Contributed by Laurynas Speičys <laurynas@pov.lt>.
* Bugfix: always preserve the order of entries, even when they have the same
  timestamp (LP: #708825).


0.4.0 (2010-09-03)
~~~~~~~~~~~~~~~~~~
* Added configuration variable 'chronological' to control initial view of
  either Chronological (True) or Grouped (False).  Contributed by Barry Warsaw
  <barry@python.org> (LP: #628876)
* Recognize $GTIMELOG_HOME environment variable to use something other than
  ~/.gtimelog as the configuration directory.  Contributed by Barry Warsaw
  <barry@python.org> (LP: #628873)
* Changed application name to 'GTimeLog Time Tracker' in the desktop file
  (Debian #595280)


0.3.2 (2010-07-22)
~~~~~~~~~~~~~~~~~~
* Double-clicking a category in task list tries hard to focus the input box
  (fixes: https://bugs.launchpad.net/gtimelog/+bug/608734).
* Change default mailer to quote the command passed to x-terminal-emulator -e;
  this makes it work with Terminator (also tested with xterm and
  gnome-terminal).  Fixes https://bugs.launchpad.net/gtimelog/+bug/592552.

  Note: if you've used gtimelog before, you'll have to manually edit
  ~/.gtimelog/gtimelogrc and change the mailer line from

    mailer = x-terminal-emulator -e mutt -H %s

  to

    mailer = x-terminal-emulator -e "mutt -H %s"

* Use xdg-open by default for editing timelog.txt and opening spreadsheets.
  Fixes https://bugs.launchpad.net/gtimelog/+bug/592560.

  Note: if you've used gtimelog before, you'll have to manually edit
  ~/.gtimelog/gtimelogrc and change

    editor = gvim
    spreadhsheet = oocalc %s

  to

    editor = xdg-open
    spreadsheet = xdg-open %s


0.3.1 (2009-12-18)
~~~~~~~~~~~~~~~~~~
* Fixed broken sdist (by adding MANIFEST.in, since setuptools doesn't
  understand bzr by default).
* Added Makefile for convenience (make distcheck, make release).


0.3 (2009-12-17)
~~~~~~~~~~~~~~~~
* Fix DeprecationWarning: the sets module is deprecated.
* Use gtk.StatusIcon if egg.trayicon is not available
  (https://bugs.launchpad.net/gtimelog/+bug/209798).
* Option to select between old-style and new-style the tray icons:
  'prefer_old_tray_icon' in ~/.gtimelog/gtimelogrc
* Option to disable the tray icon altogether by adding 'show_tray_icon = no' to
  ~/.gtimelog/gtimelogrc (https://bugs.launchpad.net/gtimelog/+bug/255618).
* Handle directory names with spaces
  (https://bugs.launchpad.net/gtimelog/+bug/328118).
* Show version number in the About dialog
  (https://bugs.launchpad.net/gtimelog/+bug/308750).

Packagers take note: the main module was renamed from gtimelog.gtimelog to
gtimelog.main.  If you have wrapper scripts that used to import 'main'
from gtimelog.gtimelog, you'll have to change them.


0.2.5
~~~~~
* Don't open a console window on Windows.
* Moved the primary GTimeLog source repository to Bazaar hosted on Launchpad.


0.2.4
~~~~~
* Show time spent at the office
  (https://bugs.launchpad.net/gtimelog/+bug/238515).
* Closing the main window minimizes GTimeLog to the system tray
  (https://bugs.launchpad.net/gtimelog/+bug/239271)
* Ability to time-offset new log item
  (https://bugs.launchpad.net/bugs/291356)


0.2.3
~~~~~
* Fix duplicates in the completion popup after you reload the log file
  (https://bugs.launchpad.net/gtimelog/+bug/238505).
* Change status to Beta in setup.py -- while I still consider it to be
  less polished than it should, there are people who find it useful already.


0.2.2
~~~~~
* Tweak setup.py to get a sane page at http://pypi.python.org/pypi/gtimelog/


0.2.1
~~~~~
* Entries with `***` are skipped from reports (bug 209750)
* Help -> Online Documentation opens a browser with some help (bug 209754)
* View -> Tasks allows you to hide the Tasks pane (bug 220773)


0.2.0
~~~~~
* Reorganize the source tree properly.
* Bump intermediate revision number to celebrate.


0.0.85
~~~~~~
* First setuptools-based release (`easy_install gtimelog` now works).


Changes in older versions
~~~~~~~~~~~~~~~~~~~~~~~~~

You'll have to dig through Git logs to discover those, if you're really
that interested: https://github.com/gtimelog/gtimelog/commits<|MERGE_RESOLUTION|>--- conflicted
+++ resolved
@@ -1,25 +1,18 @@
 Changelog
 ---------
 
-<<<<<<< HEAD
-0.9.2 (unreleased)
-~~~~~~~~~~~~~~~~~~
-* Fix setup.py to work on Python 3 when your locale is not UTF-8
-  (LP: #1263772).
-* Note that Gtk+ 2.x is no longer supported (this regressed somewhere between
-  0.9.0 and 0.9.1, but I didn't notice because I have no access to a system
-  that has Gtk+ 2.x).
-* Use Tango colors in the main text buffer (GH: #13).
-* Fix two Gtk-CRITICAL warnings on startup (GH: #14).
-=======
 0.10 (unreleased)
 ~~~~~~~~~~~~~~~~~
 * Fix setup.py to work on Python 3 when your locale is not UTF-8
   (LP: #1263772).
-* Drop PyGTK/GTK+2 support that didn't work since 0.9.1.
-* Drop support for Python 2.6 (through use of argparse module). Latest
-  Ubuntu LTS (12.04) has 2.7.
->>>>>>> eeda1e33
+* Drop PyGtk/Gtk+ 2 support (it didn't work since 0.9.1 anyway).
+* Drop support for Python 2.6.
+* Drop EggTrayIcon support.
+* Use GtkApplication instead of own DBus server for enforcing single-instance.
+* Drop --prefer-pygtk, --replace, --quit, --toggle, --ignore-dbus command-line
+  options because of the above changes.
+* Use Tango colors in the main text buffer (GH: #13).
+* Fix two Gtk-CRITICAL warnings on startup (GH: #14).
 
 
 0.9.1 (2013-12-23)
